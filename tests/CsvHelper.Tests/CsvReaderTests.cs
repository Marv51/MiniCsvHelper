--- conflicted
+++ resolved
@@ -1,2271 +1,1166 @@
-<<<<<<< HEAD
-﻿// Copyright 2009-2022 Josh Close
-// This file is a part of CsvHelper and is dual licensed under MS-PL and Apache 2.0.
-// See LICENSE.txt for details or visit http://www.opensource.org/licenses/ms-pl.html for MS-PL and http://opensource.org/licenses/Apache-2.0 for Apache 2.0.
-// https://github.com/JoshClose/CsvHelper
-using System;
-using System.Collections.Generic;
-using System.Diagnostics;
-using System.Globalization;
-using System.IO;
-using System.Linq;
-using System.Text.RegularExpressions;
-using CsvHelper.Configuration;
-using CsvHelper.Tests.Mocks;
-using CsvHelper.TypeConversion;
-using Xunit;
-#pragma warning disable 649
-
-namespace CsvHelper.Tests
-{
-	
-	public class CsvReaderTests
-	{
-		[Fact]
-		public void HasHeaderRecordNotReadExceptionTest()
-		{
-			var parserMock = new ParserMock();
-			var reader = new CsvReader(parserMock);
-
-			Assert.Throws<ReaderException>(() => reader.GetField<int>(0));
-		}
-
-		[Fact]
-		public void HasHeaderRecordTest()
-		{
-			var parserMock = new ParserMock
-			{
-				{ "One", "Two" },
-				{ "1", "2" },
-			};
-
-			var reader = new CsvReader(parserMock);
-			reader.Read();
-			reader.ReadHeader();
-			reader.Read();
-
-			// Check to see if the header record and first record are set properly.
-			Assert.Equal(Convert.ToInt32("1"), reader.GetField<int>("One"));
-			Assert.Equal(Convert.ToInt32("2"), reader.GetField<int>("Two"));
-			Assert.Equal(Convert.ToInt32("1"), reader.GetField<int>(0));
-			Assert.Equal(Convert.ToInt32("2"), reader.GetField<int>(1));
-		}
-
-		[Fact]
-		public void GetTypeTest()
-		{
-			var data = new[]
-			{
-				"1",
-				"blah",
-				DateTime.Now.ToString("O"),
-				"true",
-				"c",
-				"",
-				Guid.NewGuid().ToString(),
-			};
-
-			var parserMock = new ParserMock();
-			parserMock.Add(data);
-			parserMock.Add(data);
-			parserMock.Add(null);
-
-			var reader = new CsvReader(parserMock);
-			reader.Read();
-
-			Assert.Equal(Convert.ToInt16(data[0]), reader.GetField<short>(0));
-			Assert.Equal(Convert.ToInt16(data[0]), reader.GetField<short?>(0));
-			Assert.Null(reader.GetField<short?>(5));
-			Assert.Equal(Convert.ToInt32(data[0]), reader.GetField<int>(0));
-			Assert.Equal(Convert.ToInt32(data[0]), reader.GetField<int?>(0));
-			Assert.Null(reader.GetField<int?>(5));
-			Assert.Equal(Convert.ToInt64(data[0]), reader.GetField<long>(0));
-			Assert.Equal(Convert.ToInt64(data[0]), reader.GetField<long?>(0));
-			Assert.Null(reader.GetField<long?>(5));
-			Assert.Equal(Convert.ToDecimal(data[0]), reader.GetField<decimal>(0));
-			Assert.Equal(Convert.ToDecimal(data[0]), reader.GetField<decimal?>(0));
-			Assert.Null(reader.GetField<decimal?>(5));
-			Assert.Equal(Convert.ToSingle(data[0]), reader.GetField<float>(0));
-			Assert.Equal(Convert.ToSingle(data[0]), reader.GetField<float?>(0));
-			Assert.Null(reader.GetField<float?>(5));
-			Assert.Equal(Convert.ToDouble(data[0]), reader.GetField<double>(0));
-			Assert.Equal(Convert.ToDouble(data[0]), reader.GetField<double?>(0));
-			Assert.Null(reader.GetField<double?>(5));
-			Assert.Equal(data[1], reader.GetField<string>(1));
-			Assert.Equal(string.Empty, reader.GetField<string>(5));
-			Assert.Equal(Convert.ToDateTime(data[2]), reader.GetField<DateTime>(2));
-			Assert.Equal(Convert.ToDateTime(data[2]), reader.GetField<DateTime?>(2));
-			Assert.Null(reader.GetField<DateTime?>(5));
-			Assert.Equal(Convert.ToBoolean(data[3]), reader.GetField<bool>(3));
-			Assert.Equal(Convert.ToBoolean(data[3]), reader.GetField<bool?>(3));
-			Assert.Null(reader.GetField<bool?>(5));
-			Assert.Equal(Convert.ToChar(data[4]), reader.GetField<char>(4));
-			Assert.Equal(Convert.ToChar(data[4]), reader.GetField<char?>(4));
-			Assert.Null(reader.GetField<char?>(5));
-			Assert.Equal(new Guid(data[6]), reader.GetField<Guid>(6));
-			Assert.Null(reader.GetField<Guid?>(5));
-		}
-
-		[Fact]
-		public void GetFieldByIndexTest()
-		{
-			var config = new CsvConfiguration(CultureInfo.InvariantCulture)
-			{
-				HasHeaderRecord = false,
-			};
-			var parserMock = new ParserMock(config)
-			{
-				{ "1", "2" },
-			};
-
-			var reader = new CsvReader(parserMock);
-			reader.Read();
-
-			Assert.Equal(1, reader.GetField<int>(0));
-			Assert.Equal(2, reader.GetField<int>(1));
-		}
-
-		[Fact]
-		public void GetFieldByNameTest()
-		{
-			var data1 = new[] { "One", "Two" };
-			var data2 = new[] { "1", "2" };
-			var parserMock = new ParserMock();
-			parserMock.Add(data1);
-			parserMock.Add(data2);
-
-			var reader = new CsvReader(parserMock);
-			reader.Read();
-			reader.ReadHeader();
-			reader.Read();
-
-			Assert.Equal(Convert.ToInt32(data2[0]), reader.GetField<int>("One"));
-			Assert.Equal(Convert.ToInt32(data2[1]), reader.GetField<int>("Two"));
-		}
-
-		[Fact]
-		public void GetFieldByNameAndIndexTest()
-		{
-			var data1 = new[] { "One", "One" };
-			var data2 = new[] { "1", "2" };
-			var parserMock = new ParserMock();
-			parserMock.Add(data1);
-			parserMock.Add(data2);
-
-			var reader = new CsvReader(parserMock);
-			reader.Read();
-			reader.ReadHeader();
-			reader.Read();
-
-			Assert.Equal(Convert.ToInt32(data2[0]), reader.GetField<int>("One", 0));
-			Assert.Equal(Convert.ToInt32(data2[1]), reader.GetField<int>("One", 1));
-		}
-
-		[Fact]
-		public void GetMissingFieldByNameTest()
-		{
-			var config = new CsvConfiguration(CultureInfo.InvariantCulture)
-			{
-				MissingFieldFound = null,
-			};
-			var data1 = new[] { "One", "Two" };
-			var data2 = new[] { "1", "2" };
-			var parserMock = new ParserMock(config);
-			parserMock.Add(data1);
-			parserMock.Add(data2);
-
-			var reader = new CsvReader(parserMock);
-			reader.Read();
-			reader.ReadHeader();
-
-			Assert.Null(reader.GetField<string>("blah"));
-		}
-
-		[Fact]
-		public void GetMissingFieldByNameStrictTest()
-		{
-			var parserMock = new ParserMock
-			{
-				{ "One", "Two" },
-				{ "1", "2" },
-			};
-
-			var reader = new CsvReader(parserMock);
-			reader.Read();
-			reader.ReadHeader();
-
-			Assert.Throws<MissingFieldException>(() => reader.GetField<string>("blah"));
-		}
-
-		[Fact]
-		public void GetMissingFieldByIndexStrictTest()
-		{
-			var parserMock = new ParserMock
-			{
-				{ "One", "Two" },
-				{ "1", "2" },
-				null,
-			};
-
-			var reader = new CsvReader(parserMock);
-			reader.Read();
-
-			Assert.Throws<MissingFieldException>(() => reader.GetField(2));
-		}
-
-		[Fact]
-		public void GetMissingFieldGenericByIndexStrictTest()
-		{
-			var parserMock = new ParserMock
-			{
-				{ "One", "Two" },
-				{ "1", "2" },
-				null,
-			};
-
-			var reader = new CsvReader(parserMock);
-			reader.Read();
-
-			Assert.Throws<MissingFieldException>(() => reader.GetField<string>(2));
-		}
-
-		[Fact]
-		public void GetMissingFieldByIndexStrictOffTest()
-		{
-			var config = new CsvConfiguration(CultureInfo.InvariantCulture)
-			{
-				MissingFieldFound = null,
-			};
-			var parserMock = new ParserMock(config)
-			{
-				{ "One", "Two" },
-				{ "1", "2" },
-				null,
-			};
-
-			var reader = new CsvReader(parserMock);
-			reader.Read();
-
-			Assert.Null(reader.GetField(2));
-		}
-
-		[Fact]
-		public void GetMissingFieldGenericByIndexStrictOffTest()
-		{
-			var config = new CsvConfiguration(CultureInfo.InvariantCulture)
-			{
-				MissingFieldFound = null,
-			};
-			var parserMock = new ParserMock(config)
-			{
-				{ "One", "Two" },
-				{ "1", "2" },
-				null,
-			};
-
-			var reader = new CsvReader(parserMock);
-			reader.Read();
-
-			Assert.Null(reader.GetField<string>(2));
-		}
-
-		[Fact]
-		public void GetFieldByNameNoHeaderExceptionTest()
-		{
-			var config = new CsvConfiguration(CultureInfo.InvariantCulture)
-			{
-				HasHeaderRecord = false,
-			};
-			var parserMock = new ParserMock(config)
-			{
-				{ "1", "2" }
-			};
-
-			var reader = new CsvReader(parserMock);
-			reader.Read();
-
-			Assert.Throws<ReaderException>(() => reader.GetField<int>("One"));
-		}
-
-		[Fact]
-		public void GetRecordWithDuplicateHeaderFields()
-		{
-			var config = new CsvConfiguration(CultureInfo.InvariantCulture)
-			{
-				MissingFieldFound = null,
-			};
-			var parserMock = new ParserMock(config)
-			{
-				{ "Field1", "Field1" },
-				{ "Field1", "Field1" },
-			};
-
-			var reader = new CsvReader(parserMock);
-			reader.Read();
-		}
-
-		[Fact]
-		public void GetRecordGenericTest()
-		{
-			var config = new CsvConfiguration(CultureInfo.InvariantCulture)
-			{
-				MissingFieldFound = null,
-				HeaderValidated = null,
-			};
-			var headerData = new[]
-			{
-				"IntColumn",
-				"String Column",
-				"GuidColumn",
-			};
-			var recordData = new[]
-			{
-				"1",
-				"string column",
-				Guid.NewGuid().ToString(),
-			};
-			var csvParserMock = new ParserMock(config)
-			{
-				headerData,
-				recordData,
-				null,
-			};
-
-			var csv = new CsvReader(csvParserMock);
-			csv.Context.RegisterClassMap<TestRecordMap>();
-			csv.Read();
-			var record = csv.GetRecord<TestRecord>();
-
-			Assert.Equal(Convert.ToInt32(recordData[0]), record.IntColumn);
-			Assert.Equal(recordData[1], record.StringColumn);
-			Assert.Equal("test", record.TypeConvertedColumn);
-			Assert.Equal(Convert.ToInt32(recordData[0]), record.FirstColumn);
-			Assert.Equal(new Guid(recordData[2]), record.GuidColumn);
-		}
-
-		[Fact]
-		public void GetRecordTest()
-		{
-			var config = new CsvConfiguration(CultureInfo.InvariantCulture)
-			{
-				MissingFieldFound = null,
-				HeaderValidated = null,
-			};
-			var headerData = new[]
-			{
-				"IntColumn",
-				"String Column",
-				"GuidColumn",
-			};
-			var recordData = new[]
-			{
-				"1",
-				"string column",
-				Guid.NewGuid().ToString(),
-			};
-			var csvParserMock = new ParserMock(config)
-			{
-				headerData,
-				recordData,
-				null,
-			};
-
-			var csv = new CsvReader(csvParserMock);
-			csv.Context.RegisterClassMap<TestRecordMap>();
-			csv.Read();
-			var record = (TestRecord)csv.GetRecord(typeof(TestRecord));
-
-			Assert.Equal(Convert.ToInt32(recordData[0]), record.IntColumn);
-			Assert.Equal(recordData[1], record.StringColumn);
-			Assert.Equal("test", record.TypeConvertedColumn);
-			Assert.Equal(Convert.ToInt32(recordData[0]), record.FirstColumn);
-			Assert.Equal(new Guid(recordData[2]), record.GuidColumn);
-		}
-
-		[Fact]
-		public void GetRecordsGenericTest()
-		{
-			var config = new CsvConfiguration(CultureInfo.InvariantCulture)
-			{
-				MissingFieldFound = null,
-				HeaderValidated = null,
-			};
-			var headerData = new[]
-			{
-				"IntColumn",
-				"String Column",
-				"GuidColumn",
-			};
-			var guid = Guid.NewGuid();
-			var csvParserMock = new ParserMock(config)
-			{
-				headerData,
-				{ "1", "string column 1", guid.ToString() },
-				{ "2", "string column 2", guid.ToString() },
-			};
-
-			var csv = new CsvReader(csvParserMock);
-			csv.Context.RegisterClassMap<TestRecordMap>();
-			var records = csv.GetRecords<TestRecord>().ToList();
-
-			Assert.Equal(2, records.Count);
-
-			for (var i = 1; i <= records.Count; i++)
-			{
-				var record = records[i - 1];
-				Assert.Equal(i, record.IntColumn);
-				Assert.Equal("string column " + i, record.StringColumn);
-				Assert.Equal("test", record.TypeConvertedColumn);
-				Assert.Equal(i, record.FirstColumn);
-				Assert.Equal(guid, record.GuidColumn);
-			}
-		}
-
-		[Fact]
-		public void GetRecordsTest()
-		{
-			var config = new CsvConfiguration(CultureInfo.InvariantCulture)
-			{
-				MissingFieldFound = null,
-				HeaderValidated = null,
-			};
-			var headerData = new[]
-			{
-				"IntColumn",
-				"String Column",
-				"GuidColumn",
-			};
-			var guid = Guid.NewGuid();
-			var csvParserMock = new ParserMock(config)
-			{
-				headerData,
-				{ "1", "string column 1", guid.ToString() },
-				{ "2", "string column 2", guid.ToString() },
-			};
-
-			var csv = new CsvReader(csvParserMock);
-			csv.Context.RegisterClassMap<TestRecordMap>();
-			var records = csv.GetRecords(typeof(TestRecord)).ToList();
-
-			Assert.Equal(2, records.Count);
-
-			for (var i = 1; i <= records.Count; i++)
-			{
-				var record = (TestRecord)records[i - 1];
-				Assert.Equal(i, record.IntColumn);
-				Assert.Equal("string column " + i, record.StringColumn);
-				Assert.Equal("test", record.TypeConvertedColumn);
-				Assert.Equal(i, record.FirstColumn);
-				Assert.Equal(guid, record.GuidColumn);
-			}
-		}
-
-		[Fact]
-		public void GetRecordsWithDuplicateHeaderNames()
-		{
-			var config = new CsvConfiguration(CultureInfo.InvariantCulture)
-			{
-				MissingFieldFound = null,
-			};
-			var headerData = new[]
-			{
-				"Column",
-				"Column",
-				"Column"
-			};
-
-			var csvParserMock = new ParserMock(config)
-			{
-				headerData,
-				{ "one", "two", "three" },
-				{ "one", "two", "three" },
-			};
-
-			var csv = new CsvReader(csvParserMock);
-			csv.Context.RegisterClassMap<TestRecordDuplicateHeaderNamesMap>();
-			var records = csv.GetRecords<TestRecordDuplicateHeaderNames>().ToList();
-
-			Assert.Equal(2, records.Count);
-
-			for (var i = 1; i <= records.Count; i++)
-			{
-				var record = records[i - 1];
-				Assert.Equal("one", record.Column1);
-				Assert.Equal("two", record.Column2);
-				Assert.Equal("three", record.Column3);
-			}
-		}
-
-		[Fact]
-		public void GetRecordEmptyFileWithHeaderOnTest()
-		{
-			var parserMock = new ParserMock
-			{
-				null,
-			};
-
-			var csvReader = new CsvReader(parserMock);
-			try
-			{
-				csvReader.Read();
-				csvReader.ReadHeader();
-				csvReader.Read();
-				throw new XunitException();
-			}
-			catch (ReaderException) { }
-		}
-
-		[Fact]
-		public void GetRecordEmptyValuesNullableTest()
-		{
-			var stream = new MemoryStream();
-			var writer = new StreamWriter(stream);
-
-			writer.WriteLine("StringColumn,IntColumn,GuidColumn");
-			writer.WriteLine("one,1,11111111-1111-1111-1111-111111111111");
-			writer.WriteLine(",,");
-			writer.WriteLine("three,3,33333333-3333-3333-3333-333333333333");
-			writer.Flush();
-			stream.Position = 0;
-
-			var reader = new StreamReader(stream);
-			var csvReader = new CsvReader(reader, CultureInfo.InvariantCulture);
-
-			csvReader.Read();
-			var record = csvReader.GetRecord<TestNullable>();
-			Assert.NotNull(record);
-			Assert.Equal("one", record.StringColumn);
-			Assert.Equal(1, record.IntColumn);
-			Assert.Equal(new Guid("11111111-1111-1111-1111-111111111111"), record.GuidColumn);
-
-			csvReader.Read();
-			record = csvReader.GetRecord<TestNullable>();
-			Assert.NotNull(record);
-			Assert.Equal(string.Empty, record.StringColumn);
-			Assert.Null(record.IntColumn);
-			Assert.Null(record.GuidColumn);
-
-			csvReader.Read();
-			record = csvReader.GetRecord<TestNullable>();
-			Assert.NotNull(record);
-			Assert.Equal("three", record.StringColumn);
-			Assert.Equal(3, record.IntColumn);
-			Assert.Equal(new Guid("33333333-3333-3333-3333-333333333333"), record.GuidColumn);
-		}
-
-		[Fact]
-		public void CaseInsensitiveHeaderMatchingTest()
-		{
-			var config = new CsvConfiguration(CultureInfo.InvariantCulture)
-			{
-				PrepareHeaderForMatch = args => args.Header.ToLower(),
-			};
-			using (var stream = new MemoryStream())
-			using (var writer = new StreamWriter(stream))
-			using (var reader = new StreamReader(stream))
-			using (var csv = new CsvReader(reader, config))
-			{
-				writer.WriteLine("One,Two,Three");
-				writer.WriteLine("1,2,3");
-				writer.Flush();
-				stream.Position = 0;
-
-				csv.Read();
-				csv.ReadHeader();
-				csv.Read();
-
-				Assert.Equal("1", csv.GetField("one"));
-				Assert.Equal("2", csv.GetField("TWO"));
-				Assert.Equal("3", csv.GetField("ThreE"));
-			}
-		}
-
-		[Fact]
-		public void SpacesInHeaderTest()
-		{
-			var config = new CsvConfiguration(CultureInfo.InvariantCulture)
-			{
-				PrepareHeaderForMatch = args => Regex.Replace(args.Header, @"\s", string.Empty),
-			};
-			var parserMock = new ParserMock(config)
-			{
-				{ " Int Column ", " String Column " },
-				{ "1", "one" },
-			};
-			var reader = new CsvReader(parserMock);
-			var data = reader.GetRecords<TestDefaultValues>().ToList();
-			Assert.NotNull(data);
-			Assert.Single(data);
-			Assert.Equal(1, data[0].IntColumn);
-			Assert.Equal("one", data[0].StringColumn);
-		}
-
-		[Fact]
-		public void BooleanTypeConverterTest()
-		{
-			var stream = new MemoryStream();
-			var writer = new StreamWriter(stream);
-
-			writer.WriteLine("BoolColumn,BoolNullableColumn,StringColumn");
-			writer.WriteLine("true,true,1");
-			writer.WriteLine("True,True,2");
-			writer.WriteLine("1,1,3");
-			writer.WriteLine("false,false,4");
-			writer.WriteLine("False,False,5");
-			writer.WriteLine("0,0,6");
-
-			writer.Flush();
-			stream.Position = 0;
-
-			var reader = new StreamReader(stream);
-			var csvReader = new CsvReader(reader, CultureInfo.InvariantCulture);
-
-			var records = csvReader.GetRecords<TestBoolean>().ToList();
-
-			Assert.True(records[0].BoolColumn);
-			Assert.True(records[0].BoolNullableColumn);
-			Assert.True(records[1].BoolColumn);
-			Assert.True(records[1].BoolNullableColumn);
-			Assert.True(records[2].BoolColumn);
-			Assert.True(records[2].BoolNullableColumn);
-			Assert.False(records[3].BoolColumn);
-			Assert.False(records[3].BoolNullableColumn);
-			Assert.False(records[4].BoolColumn);
-			Assert.False(records[4].BoolNullableColumn);
-			Assert.False(records[5].BoolColumn);
-			Assert.False(records[5].BoolNullableColumn);
-		}
-
-		[Fact]
-		public void SkipEmptyRecordsTest()
-		{
-			var config = new CsvConfiguration(CultureInfo.InvariantCulture)
-			{
-				HasHeaderRecord = false,
-				ShouldSkipRecord = args => args.Row.Parser.Record.All(string.IsNullOrWhiteSpace),
-			};
-
-			var parserMock = new ParserMock(config)
-			{
-				{ "1", "2", "3" },
-				{ "", "", "" },
-				{ "4", "5", "6" },
-			};
-
-			var reader = new CsvReader(parserMock);
-
-			reader.Read();
-			Assert.Equal("1", reader.Parser.Record[0]);
-			Assert.Equal("2", reader.Parser.Record[1]);
-			Assert.Equal("3", reader.Parser.Record[2]);
-
-			reader.Read();
-			Assert.Equal("4", reader.Parser.Record[0]);
-			Assert.Equal("5", reader.Parser.Record[1]);
-			Assert.Equal("6", reader.Parser.Record[2]);
-
-			Assert.False(reader.Read());
-		}
-
-		[Fact]
-		public void SkipRecordCallbackTest()
-		{
-			var config = new CsvConfiguration(CultureInfo.InvariantCulture)
-			{
-				HasHeaderRecord = false,
-				ShouldSkipRecord = args => args.Row[1] == "2",
-			};
-
-			var parserMock = new ParserMock(config)
-			{
-				{ "1", "2", "3" },
-				{ " ", "", "" },
-				{ "4", "5", "6" },
-			};
-
-			var reader = new CsvReader(parserMock);
-
-			reader.Read();
-			Assert.Equal(" ", reader.Parser.Record[0]);
-			Assert.Equal("", reader.Parser.Record[1]);
-			Assert.Equal("", reader.Parser.Record[2]);
-
-			reader.Read();
-			Assert.Equal("4", reader.Parser.Record[0]);
-			Assert.Equal("5", reader.Parser.Record[1]);
-			Assert.Equal("6", reader.Parser.Record[2]);
-
-			Assert.False(reader.Read());
-		}
-
-		[Fact]
-		public void MultipleGetRecordsCalls()
-		{
-			var config = new CsvConfiguration(CultureInfo.InvariantCulture)
-			{
-				HeaderValidated = null,
-				MissingFieldFound = null,
-			};
-			using (var stream = new MemoryStream())
-			using (var writer = new StreamWriter(stream))
-			using (var reader = new StreamReader(stream))
-			using (var csvReader = new CsvReader(reader, config))
-			{
-				writer.WriteLine("IntColumn,String Column");
-				writer.WriteLine("1,one");
-				writer.WriteLine("2,two");
-				writer.Flush();
-				stream.Position = 0;
-
-				csvReader.Context.RegisterClassMap<TestRecordMap>();
-				var records = csvReader.GetRecords<TestRecord>();
-				Assert.Equal(2, records.Count());
-				Assert.Empty(records);
-			}
-		}
-
-		[Fact]
-		public void IgnoreExceptionsTest()
-		{
-			var callbackCount = 0;
-			var config = new CsvConfiguration(CultureInfo.InvariantCulture)
-			{
-				ReadingExceptionOccurred = (ex) =>
-				{
-					callbackCount++;
-					return false;
-				},
-			};
-			var parserMock = new ParserMock(config)
-			{
-				{ "BoolColumn", "BoolNullableColumn", "StringColumn" },
-				{ "1", "1", "one" },
-				{ "two", "1", "two" },
-				{ "1", "1", "three" },
-				{ "four", "1", "four" },
-				{ "1", "1", "five" },
-			};
-			var csv = new CsvReader(parserMock);
-
-			var records = csv.GetRecords<TestBoolean>().ToList();
-
-			Assert.NotNull(records);
-			Assert.Equal(3, records.Count);
-			Assert.Equal(2, callbackCount);
-			Assert.Equal("one", records[0].StringColumn);
-			Assert.Equal("three", records[1].StringColumn);
-			Assert.Equal("five", records[2].StringColumn);
-		}
-
-		[Fact]
-		public void ReadStructRecordsTest()
-		{
-			var parserMock = new ParserMock
-			{
-				{ "Id", "Name" },
-				{ "1", "one" },
-				{ "2", "two" },
-			};
-			var csv = new CsvReader(parserMock);
-			var records = csv.GetRecords<TestStruct>().ToList();
-
-			Assert.NotNull(records);
-			Assert.Equal(2, records.Count);
-			Assert.Equal(1, records[0].Id);
-			Assert.Equal("one", records[0].Name);
-			Assert.Equal(2, records[1].Id);
-			Assert.Equal("two", records[1].Name);
-		}
-
-		[Fact]
-		public void WriteStructReferenceRecordsTest()
-		{
-			var parserMock = new ParserMock
-			{
-				{ "Id", "Name" },
-				{ "1", "one" },
-			};
-			var csv = new CsvReader(parserMock);
-			csv.Context.RegisterClassMap<TestStructParentMap>();
-			var records = csv.GetRecords<TestStructParent>().ToList();
-			Assert.NotNull(records);
-			Assert.Single(records);
-			Assert.Equal(1, records[0].Test.Id);
-			Assert.Equal("one", records[0].Test.Name);
-		}
-
-		[Fact]
-		public void ReadPrimitiveRecordsHasHeaderTrueTest()
-		{
-			var parserMock = new ParserMock
-			{
-				{ "Id" },
-				{ "1" },
-				{ "2" },
-			};
-			var csv = new CsvReader(parserMock);
-			var records = csv.GetRecords<int>().ToList();
-
-			Assert.NotNull(records);
-			Assert.Equal(2, records.Count);
-			Assert.Equal(1, records[0]);
-			Assert.Equal(2, records[1]);
-		}
-
-		[Fact]
-		public void ReadPrimitiveRecordsHasHeaderFalseTest()
-		{
-			var config = new CsvConfiguration(CultureInfo.InvariantCulture)
-			{
-				HasHeaderRecord = false,
-			};
-			var parserMock = new ParserMock(config)
-			{
-				{ "1" },
-				{ "2" },
-			};
-			var csv = new CsvReader(parserMock);
-			var records = csv.GetRecords<int>().ToList();
-
-			Assert.NotNull(records);
-			Assert.Equal(2, records.Count);
-			Assert.Equal(1, records[0]);
-			Assert.Equal(2, records[1]);
-		}
-
-		[Fact]
-		public void TrimHeadersTest()
-		{
-			var config = new CsvConfiguration(CultureInfo.InvariantCulture)
-			{
-				MissingFieldFound = null,
-				PrepareHeaderForMatch = args => args.Header.Trim(),
-			};
-			var parserMock = new ParserMock(config)
-			{
-				{ " one ", " two three " },
-				{ "1", "2" },
-			};
-			var reader = new CsvReader(parserMock);
-			reader.Read();
-			reader.ReadHeader();
-			reader.Read();
-			Assert.Equal("1", reader.GetField("one"));
-			Assert.Equal("2", reader.GetField("two three"));
-			Assert.Null(reader.GetField("twothree"));
-		}
-
-		[Fact]
-		public void RowTest()
-		{
-			var config = new CsvConfiguration(CultureInfo.InvariantCulture)
-			{
-				HasHeaderRecord = false,
-			};
-			var parserMock = new ParserMock(config)
-			{
-				{ "1", "one" },
-				{ "2", "two" },
-			};
-
-			var csv = new CsvReader(parserMock);
-
-			csv.Read();
-			Assert.Equal(1, csv.Parser.Row);
-
-			csv.Read();
-			Assert.Equal(2, csv.Parser.Row);
-		}
-
-		[Fact]
-		public void DoNotIgnoreBlankLinesTest()
-		{
-			var config = new CsvConfiguration(CultureInfo.InvariantCulture)
-			{
-				IgnoreBlankLines = false,
-			};
-			using (var stream = new MemoryStream())
-			using (var reader = new StreamReader(stream))
-			using (var writer = new StreamWriter(stream))
-			using (var csv = new CsvReader(reader, config))
-			{
-				csv.Context.RegisterClassMap<SimpleMap>();
-
-				writer.WriteLine("Id,Name");
-				writer.WriteLine("1,one");
-				writer.WriteLine(",");
-				writer.WriteLine("");
-				writer.WriteLine("2,two");
-				writer.Flush();
-				stream.Position = 0;
-
-				var records = csv.GetRecords<Simple>().ToList();
-				Assert.Equal(1, records[0].Id);
-				Assert.Equal("one", records[0].Name);
-				Assert.Null(records[1].Id);
-				Assert.Equal("", records[1].Name);
-				Assert.Null(records[2].Id);
-				Assert.Equal("", records[2].Name);
-				Assert.Equal(2, records[3].Id);
-				Assert.Equal("two", records[3].Name);
-			}
-		}
-
-		[Fact]
-		public void WriteNestedHeadersTest()
-		{
-			var config = new CsvConfiguration(CultureInfo.InvariantCulture)
-			{
-				ReferenceHeaderPrefix = args => $"{args.MemberName}.",
-			};
-			using (var stream = new MemoryStream())
-			using (var reader = new StreamReader(stream))
-			using (var writer = new StreamWriter(stream))
-			using (var csv = new CsvReader(reader, config))
-			{
-				writer.WriteLine("Simple1.Id,Simple1.Name,Simple2.Id,Simple2.Name");
-				writer.WriteLine("1,one,2,two");
-				writer.Flush();
-				stream.Position = 0;
-
-				var records = csv.GetRecords<Nested>().ToList();
-				Assert.NotNull(records);
-				Assert.Equal(1, records[0].Simple1.Id);
-				Assert.Equal("one", records[0].Simple1.Name);
-				Assert.Equal(2, records[0].Simple2.Id);
-				Assert.Equal("two", records[0].Simple2.Name);
-			}
-		}
-
-		[Fact]
-		public void ReaderDynamicHasHeaderTest()
-		{
-			var parserMock = new ParserMock
-			{
-				{ "Id", "Name" },
-				{ "1", "one" },
-				{ "2", "two" },
-				null
-			};
-
-			var csv = new CsvReader(parserMock);
-			csv.Read();
-			var row = csv.GetRecord<dynamic>();
-
-			Assert.Equal("1", row.Id);
-			Assert.Equal("one", row.Name);
-		}
-
-		[Fact]
-		public void ReaderDynamicNoHeaderTest()
-		{
-			var config = new CsvConfiguration(CultureInfo.InvariantCulture)
-			{
-				HasHeaderRecord = false,
-			};
-
-			var parserMock = new ParserMock(config)
-			{
-				{ "1", "one" },
-				{ "2", "two" },
-				null,
-			};
-
-		var csv = new CsvReader(parserMock);
-			csv.Read();
-			var row = csv.GetRecord<dynamic>();
-
-			Assert.Equal("1", row.Field1);
-			Assert.Equal("one", row.Field2);
-		}
-
-		[Fact]
-		public void TryGetFieldNotInHeaderTest() // https://github.com/JoshClose/CsvHelper/issues/1981
-		{
-			var parserMock = new ParserMock
-			{
-				{ "Id", "piz z/a"},
-				{ "1", "one" },
-				{ "Id" },
-				{ "2" }
-			};
-			var csv = new CsvReader(parserMock);
-			csv.Read();
-			csv.ReadHeader();
-			csv.Read();
-			csv.GetField<string>("piz z/a");
-
-			csv.Read();
-			csv.ReadHeader();
-			csv.Read();
-
-			Assert.False(csv.TryGetField<string>("piz z/a", out var tmp));
-		}
-		private class Nested
-		{
-			public Simple Simple1 { get; set; }
-
-			public Simple Simple2 { get; set; }
-		}
-
-		private class Simple
-		{
-			public int? Id { get; set; }
-
-			public string Name { get; set; }
-		}
-
-		private sealed class SimpleMap : ClassMap<Simple>
-		{
-			public SimpleMap()
-			{
-				Map(m => m.Id);
-				Map(m => m.Name);
-			}
-		}
-
-		private class TestStructParent
-		{
-			public TestStruct Test { get; set; }
-		}
-
-		private sealed class TestStructParentMap : ClassMap<TestStructParent>
-		{
-			public TestStructParentMap()
-			{
-				References<TestStructMap>(m => m.Test);
-			}
-		}
-
-		private struct TestStruct
-		{
-			public int Id { get; set; }
-
-			public string Name { get; set; }
-		}
-
-		private sealed class TestStructMap : ClassMap<TestStruct>
-		{
-			public TestStructMap()
-			{
-				Map(m => m.Id);
-				Map(m => m.Name);
-			}
-		}
-
-		private class OnlyFields
-		{
-			public string Name;
-		}
-
-		private sealed class OnlyFieldsMap : ClassMap<OnlyFields>
-		{
-			public OnlyFieldsMap()
-			{
-				Map(m => m.Name);
-			}
-		}
-
-		private class TestBoolean
-		{
-			public bool BoolColumn { get; set; }
-
-			public bool BoolNullableColumn { get; set; }
-
-			public string StringColumn { get; set; }
-		}
-
-		private class TestDefaultValues
-		{
-			public int IntColumn { get; set; }
-
-			public string StringColumn { get; set; }
-		}
-
-		private sealed class TestDefaultValuesMap : ClassMap<TestDefaultValues>
-		{
-			public TestDefaultValuesMap()
-			{
-				Map(m => m.IntColumn).Default(-1);
-				Map(m => m.StringColumn).Default((string)null);
-			}
-		}
-
-		private class TestNullable
-		{
-			public int? IntColumn { get; set; }
-
-			public string StringColumn { get; set; }
-
-			public Guid? GuidColumn { get; set; }
-		}
-
-		[DebuggerDisplay("IntColumn = {IntColumn}, StringColumn = {StringColumn}, IgnoredColumn = {IgnoredColumn}, TypeConvertedColumn = {TypeConvertedColumn}, FirstColumn = {FirstColumn}")]
-		private class TestRecord
-		{
-			public int IntColumn { get; set; }
-
-			public string StringColumn { get; set; }
-
-			public string IgnoredColumn { get; set; }
-
-			public string TypeConvertedColumn { get; set; }
-
-			public int FirstColumn { get; set; }
-
-			public Guid GuidColumn { get; set; }
-
-			public int NoMatchingFields { get; set; }
-		}
-
-		private sealed class TestRecordMap : ClassMap<TestRecord>
-		{
-			public TestRecordMap()
-			{
-				Map(m => m.IntColumn).TypeConverter<Int32Converter>();
-				Map(m => m.StringColumn).Name("String Column");
-				Map(m => m.TypeConvertedColumn).Index(1).TypeConverter<TestTypeConverter>();
-				Map(m => m.FirstColumn).Index(0);
-				Map(m => m.GuidColumn);
-				Map(m => m.NoMatchingFields);
-			}
-		}
-
-		private class TestRecordDuplicateHeaderNames
-		{
-			public string Column1 { get; set; }
-
-			public string Column2 { get; set; }
-
-			public string Column3 { get; set; }
-		}
-
-		private sealed class TestRecordDuplicateHeaderNamesMap : ClassMap<TestRecordDuplicateHeaderNames>
-		{
-			public TestRecordDuplicateHeaderNamesMap()
-			{
-				Map(m => m.Column1).Name("Column").NameIndex(0);
-				Map(m => m.Column2).Name("Column").NameIndex(1);
-				Map(m => m.Column3).Name("Column").NameIndex(2);
-			}
-		}
-
-		private class TestTypeConverter : DefaultTypeConverter
-		{
-			public override object ConvertFromString(string text, IReaderRow row, MemberMapData propertyMapData)
-			{
-				return "test";
-			}
-		}
-	}
-}
-=======
-﻿// Copyright 2009-2020 Josh Close and Contributors
-// This file is a part of CsvHelper and is dual licensed under MS-PL and Apache 2.0.
-// See LICENSE.txt for details or visit http://www.opensource.org/licenses/ms-pl.html for MS-PL and http://opensource.org/licenses/Apache-2.0 for Apache 2.0.
-// https://github.com/JoshClose/CsvHelper
-using System;
-using System.Collections.Generic;
-using System.Diagnostics;
-using System.Globalization;
-using System.IO;
-using System.Linq;
-using System.Text.RegularExpressions;
-using CsvHelper.Configuration;
-using CsvHelper.Tests.Mocks;
-using CsvHelper.TypeConversion;
-using Microsoft.VisualStudio.TestTools.UnitTesting;
-#pragma warning disable 649
-
-namespace CsvHelper.Tests
-{
-	[TestClass]
-	public class CsvReaderTests
-	{
-		[TestMethod]
-		public void HasHeaderRecordNotReadExceptionTest()
-		{
-			var parserMock = new ParserMock(new Queue<string[]>());
-			var reader = new CsvReader(parserMock);
-
-			try
-			{
-				reader.GetField<int>(0);
-				Assert.Fail();
-			}
-			catch (ReaderException) { }
-		}
-
-		[TestMethod]
-		public void HasHeaderRecordTest()
-		{
-			var data1 = new[] { "One", "Two" };
-			var data2 = new[] { "1", "2" };
-			var queue = new Queue<string[]>();
-			queue.Enqueue(data1);
-			queue.Enqueue(data2);
-
-			var parserMock = new ParserMock(queue);
-
-			var reader = new CsvReader(parserMock);
-			reader.Read();
-			reader.ReadHeader();
-			reader.Read();
-
-			// Check to see if the header record and first record are set properly.
-			Assert.AreEqual(Convert.ToInt32(data2[0]), reader.GetField<int>("One"));
-			Assert.AreEqual(Convert.ToInt32(data2[1]), reader.GetField<int>("Two"));
-			Assert.AreEqual(Convert.ToInt32(data2[0]), reader.GetField<int>(0));
-			Assert.AreEqual(Convert.ToInt32(data2[1]), reader.GetField<int>(1));
-		}
-
-		[TestMethod]
-		public void GetTypeTest()
-		{
-			var data = new[]
-			{
-				"1",
-				"blah",
-				DateTime.Now.ToString(),
-				"true",
-				"c",
-				"",
-				Guid.NewGuid().ToString(),
-			};
-			var queue = new Queue<string[]>();
-			queue.Enqueue(data);
-			queue.Enqueue(data);
-			queue.Enqueue(null);
-
-			var parserMock = new ParserMock(queue);
-
-			var reader = new CsvReader(parserMock);
-			reader.Read();
-
-			Assert.AreEqual(Convert.ToInt16(data[0]), reader.GetField<short>(0));
-			Assert.AreEqual(Convert.ToInt16(data[0]), reader.GetField<short?>(0));
-			Assert.AreEqual(null, reader.GetField<short?>(5));
-			Assert.AreEqual(Convert.ToInt32(data[0]), reader.GetField<int>(0));
-			Assert.AreEqual(Convert.ToInt32(data[0]), reader.GetField<int?>(0));
-			Assert.AreEqual(null, reader.GetField<int?>(5));
-			Assert.AreEqual(Convert.ToInt64(data[0]), reader.GetField<long>(0));
-			Assert.AreEqual(Convert.ToInt64(data[0]), reader.GetField<long?>(0));
-			Assert.AreEqual(null, reader.GetField<long?>(5));
-			Assert.AreEqual(Convert.ToDecimal(data[0]), reader.GetField<decimal>(0));
-			Assert.AreEqual(Convert.ToDecimal(data[0]), reader.GetField<decimal?>(0));
-			Assert.AreEqual(null, reader.GetField<decimal?>(5));
-			Assert.AreEqual(Convert.ToSingle(data[0]), reader.GetField<float>(0));
-			Assert.AreEqual(Convert.ToSingle(data[0]), reader.GetField<float?>(0));
-			Assert.AreEqual(null, reader.GetField<float?>(5));
-			Assert.AreEqual(Convert.ToDouble(data[0]), reader.GetField<double>(0));
-			Assert.AreEqual(Convert.ToDouble(data[0]), reader.GetField<double?>(0));
-			Assert.AreEqual(null, reader.GetField<double?>(5));
-			Assert.AreEqual(data[1], reader.GetField<string>(1));
-			Assert.AreEqual(string.Empty, reader.GetField<string>(5));
-			Assert.AreEqual(Convert.ToDateTime(data[2]), reader.GetField<DateTime>(2));
-			Assert.AreEqual(Convert.ToDateTime(data[2]), reader.GetField<DateTime?>(2));
-			Assert.AreEqual(null, reader.GetField<DateTime?>(5));
-			Assert.AreEqual(Convert.ToBoolean(data[3]), reader.GetField<bool>(3));
-			Assert.AreEqual(Convert.ToBoolean(data[3]), reader.GetField<bool?>(3));
-			Assert.AreEqual(null, reader.GetField<bool?>(5));
-			Assert.AreEqual(Convert.ToChar(data[4]), reader.GetField<char>(4));
-			Assert.AreEqual(Convert.ToChar(data[4]), reader.GetField<char?>(4));
-			Assert.AreEqual(null, reader.GetField<char?>(5));
-			Assert.AreEqual(new Guid(data[6]), reader.GetField<Guid>(6));
-			Assert.AreEqual(null, reader.GetField<Guid?>(5));
-		}
-
-		[TestMethod]
-		public void GetFieldByIndexTest()
-		{
-			var data = new[] { "1", "2" };
-			var queue = new Queue<string[]>();
-			queue.Enqueue(data);
-			var parserMock = new ParserMock(queue);
-
-			var reader = new CsvReader(parserMock);
-			reader.Configuration.HasHeaderRecord = false;
-			reader.Read();
-
-			Assert.AreEqual(1, reader.GetField<int>(0));
-			Assert.AreEqual(2, reader.GetField<int>(1));
-		}
-
-		[TestMethod]
-		public void GetFieldByNameTest()
-		{
-			var data1 = new[] { "One", "Two" };
-			var data2 = new[] { "1", "2" };
-			var queue = new Queue<string[]>();
-			queue.Enqueue(data1);
-			queue.Enqueue(data2);
-			var parserMock = new ParserMock(queue);
-
-			var reader = new CsvReader(parserMock);
-			reader.Read();
-			reader.ReadHeader();
-			reader.Read();
-
-			Assert.AreEqual(Convert.ToInt32(data2[0]), reader.GetField<int>("One"));
-			Assert.AreEqual(Convert.ToInt32(data2[1]), reader.GetField<int>("Two"));
-		}
-
-		[TestMethod]
-		public void GetFieldByNameAndIndexTest()
-		{
-			var data1 = new[] { "One", "One" };
-			var data2 = new[] { "1", "2" };
-			var queue = new Queue<string[]>();
-			queue.Enqueue(data1);
-			queue.Enqueue(data2);
-			var parserMock = new ParserMock(queue);
-
-			var reader = new CsvReader(parserMock);
-			reader.Read();
-			reader.ReadHeader();
-			reader.Read();
-
-			Assert.AreEqual(Convert.ToInt32(data2[0]), reader.GetField<int>("One", 0));
-			Assert.AreEqual(Convert.ToInt32(data2[1]), reader.GetField<int>("One", 1));
-		}
-
-		[TestMethod]
-		public void GetMissingFieldByNameTest()
-		{
-			var data1 = new[] { "One", "Two" };
-			var data2 = new[] { "1", "2" };
-			var queue = new Queue<string[]>();
-			queue.Enqueue(data1);
-			queue.Enqueue(data2);
-			var parserMock = new ParserMock(queue);
-
-			var reader = new CsvReader(parserMock);
-			reader.Configuration.MissingFieldFound = null;
-			reader.Read();
-			reader.ReadHeader();
-
-			Assert.IsNull(reader.GetField<string>("blah"));
-		}
-
-		[TestMethod]
-		public void GetMissingFieldByNameStrictTest()
-		{
-			var data1 = new[] { "One", "Two" };
-			var data2 = new[] { "1", "2" };
-			var queue = new Queue<string[]>();
-			queue.Enqueue(data1);
-			queue.Enqueue(data2);
-			var parserMock = new ParserMock(queue);
-
-			var reader = new CsvReader(parserMock);
-			reader.Read();
-			reader.ReadHeader();
-
-			try
-			{
-				reader.GetField<string>("blah");
-				Assert.Fail();
-			}
-			catch (MissingFieldException ex)
-			{
-				Assert.AreEqual($"Field with name 'blah' does not exist. You can ignore missing fields by setting {nameof(reader.Configuration.MissingFieldFound)} to null.", ex.Message);
-			}
-		}
-
-		[TestMethod]
-		public void GetMissingFieldByIndexStrictTest()
-		{
-			var data = new Queue<string[]>();
-			data.Enqueue(new[] { "One", "Two" });
-			data.Enqueue(new[] { "1", "2" });
-			data.Enqueue(null);
-			var parserMock = new ParserMock(data);
-
-			var reader = new CsvReader(parserMock);
-			reader.Read();
-
-			try
-			{
-				reader.GetField(2);
-				Assert.Fail();
-			}
-			catch (MissingFieldException ex)
-			{
-				Assert.AreEqual($"Field at index '2' does not exist. You can ignore missing fields by setting {nameof(reader.Configuration.MissingFieldFound)} to null.", ex.Message);
-			}
-		}
-
-		[TestMethod]
-		public void GetMissingFieldGenericByIndexStrictTest()
-		{
-			var data = new Queue<string[]>();
-			data.Enqueue(new[] { "One", "Two" });
-			data.Enqueue(new[] { "1", "2" });
-			var parserMock = new ParserMock(data);
-
-			var reader = new CsvReader(parserMock);
-			reader.Configuration.IgnoreBlankLines = false;
-			reader.Read();
-
-			try
-			{
-				reader.GetField<string>(2);
-				Assert.Fail();
-			}
-			catch (MissingFieldException ex)
-			{
-				Assert.AreEqual($"Field at index '2' does not exist. You can ignore missing fields by setting {nameof(reader.Configuration.MissingFieldFound)} to null.", ex.Message);
-			}
-		}
-
-		[TestMethod]
-		public void GetMissingFieldByIndexStrictOffTest()
-		{
-			var data = new Queue<string[]>();
-			data.Enqueue(new[] { "One", "Two" });
-			data.Enqueue(new[] { "1", "2" });
-			data.Enqueue(null);
-			var parserMock = new ParserMock(data);
-
-			var reader = new CsvReader(parserMock);
-			reader.Configuration.MissingFieldFound = null;
-			reader.Read();
-
-			Assert.IsNull(reader.GetField(2));
-		}
-
-		[TestMethod]
-		public void GetMissingFieldGenericByIndexStrictOffTest()
-		{
-			var data = new Queue<string[]>();
-			data.Enqueue(new[] { "One", "Two" });
-			data.Enqueue(new[] { "1", "2" });
-			data.Enqueue(null);
-			var parserMock = new ParserMock(data);
-
-			var reader = new CsvReader(parserMock);
-			reader.Configuration.MissingFieldFound = null;
-			reader.Read();
-
-			Assert.IsNull(reader.GetField<string>(2));
-		}
-
-		[TestMethod]
-		public void GetFieldByNameNoHeaderExceptionTest()
-		{
-			var data = new[] { "1", "2" };
-			var queue = new Queue<string[]>();
-			queue.Enqueue(data);
-			var parserMock = new ParserMock(queue);
-
-			var reader = new CsvReader(parserMock) { Configuration = { HasHeaderRecord = false } };
-			reader.Read();
-
-			try
-			{
-				reader.GetField<int>("One");
-				Assert.Fail();
-			}
-			catch (ReaderException) { }
-		}
-
-		[TestMethod]
-		public void GetRecordWithDuplicateHeaderFields()
-		{
-			var data = new[] { "Field1", "Field1" };
-			var queue = new Queue<string[]>();
-			queue.Enqueue(data);
-			queue.Enqueue(data);
-			var parserMock = new ParserMock(queue);
-
-			var reader = new CsvReader(parserMock);
-			reader.Configuration.MissingFieldFound = null;
-			reader.Read();
-		}
-
-		[TestMethod]
-		public void GetRecordGenericTest()
-		{
-			var headerData = new[]
-			{
-				"IntColumn",
-				"String Column",
-				"GuidColumn",
-			};
-			var recordData = new[]
-			{
-				"1",
-				"string column",
-				Guid.NewGuid().ToString(),
-			};
-			var queue = new Queue<string[]>();
-			queue.Enqueue(headerData);
-			queue.Enqueue(recordData);
-			queue.Enqueue(null);
-			var csvParserMock = new ParserMock(queue);
-
-			var csv = new CsvReader(csvParserMock);
-			csv.Configuration.HeaderValidated = null;
-			csv.Configuration.MissingFieldFound = null;
-			csv.Configuration.RegisterClassMap<TestRecordMap>();
-			csv.Read();
-			var record = csv.GetRecord<TestRecord>();
-
-			Assert.AreEqual(Convert.ToInt32(recordData[0]), record.IntColumn);
-			Assert.AreEqual(recordData[1], record.StringColumn);
-			Assert.AreEqual("test", record.TypeConvertedColumn);
-			Assert.AreEqual(Convert.ToInt32(recordData[0]), record.FirstColumn);
-			Assert.AreEqual(new Guid(recordData[2]), record.GuidColumn);
-		}
-
-		[TestMethod]
-		public void GetRecordTest()
-		{
-			var headerData = new[]
-			{
-				"IntColumn",
-				"String Column",
-				"GuidColumn",
-			};
-			var recordData = new[]
-			{
-				"1",
-				"string column",
-				Guid.NewGuid().ToString(),
-			};
-			var queue = new Queue<string[]>();
-			queue.Enqueue(headerData);
-			queue.Enqueue(recordData);
-			queue.Enqueue(null);
-			var csvParserMock = new ParserMock(queue);
-
-			var csv = new CsvReader(csvParserMock);
-			csv.Configuration.HeaderValidated = null;
-			csv.Configuration.MissingFieldFound = null;
-			csv.Configuration.RegisterClassMap<TestRecordMap>();
-			csv.Read();
-			var record = (TestRecord)csv.GetRecord(typeof(TestRecord));
-
-			Assert.AreEqual(Convert.ToInt32(recordData[0]), record.IntColumn);
-			Assert.AreEqual(recordData[1], record.StringColumn);
-			Assert.AreEqual("test", record.TypeConvertedColumn);
-			Assert.AreEqual(Convert.ToInt32(recordData[0]), record.FirstColumn);
-			Assert.AreEqual(new Guid(recordData[2]), record.GuidColumn);
-		}
-
-		[TestMethod]
-		public void GetRecordsGenericTest()
-		{
-			var headerData = new[]
-			{
-				"IntColumn",
-				"String Column",
-				"GuidColumn",
-			};
-			var guid = Guid.NewGuid();
-			var queue = new Queue<string[]>();
-			queue.Enqueue(headerData);
-			queue.Enqueue(new[] { "1", "string column 1", guid.ToString() });
-			queue.Enqueue(new[] { "2", "string column 2", guid.ToString() });
-			queue.Enqueue(null);
-			var csvParserMock = new ParserMock(queue);
-
-			var csv = new CsvReader(csvParserMock);
-			csv.Configuration.HeaderValidated = null;
-			csv.Configuration.MissingFieldFound = null;
-			csv.Configuration.RegisterClassMap<TestRecordMap>();
-			var records = csv.GetRecords<TestRecord>().ToList();
-
-			Assert.AreEqual(2, records.Count);
-
-			for (var i = 1; i <= records.Count; i++)
-			{
-				var record = records[i - 1];
-				Assert.AreEqual(i, record.IntColumn);
-				Assert.AreEqual("string column " + i, record.StringColumn);
-				Assert.AreEqual("test", record.TypeConvertedColumn);
-				Assert.AreEqual(i, record.FirstColumn);
-				Assert.AreEqual(guid, record.GuidColumn);
-			}
-		}
-
-		[TestMethod]
-		public void GetRecordsTest()
-		{
-			var headerData = new[]
-			{
-				"IntColumn",
-				"String Column",
-				"GuidColumn",
-			};
-			var guid = Guid.NewGuid();
-			var queue = new Queue<string[]>();
-			queue.Enqueue(headerData);
-			queue.Enqueue(new[] { "1", "string column 1", guid.ToString() });
-			queue.Enqueue(new[] { "2", "string column 2", guid.ToString() });
-			queue.Enqueue(null);
-			var csvParserMock = new ParserMock(queue);
-
-			var csv = new CsvReader(csvParserMock);
-			csv.Configuration.HeaderValidated = null;
-			csv.Configuration.MissingFieldFound = null;
-			csv.Configuration.RegisterClassMap<TestRecordMap>();
-			var records = csv.GetRecords(typeof(TestRecord)).ToList();
-
-			Assert.AreEqual(2, records.Count);
-
-			for (var i = 1; i <= records.Count; i++)
-			{
-				var record = (TestRecord)records[i - 1];
-				Assert.AreEqual(i, record.IntColumn);
-				Assert.AreEqual("string column " + i, record.StringColumn);
-				Assert.AreEqual("test", record.TypeConvertedColumn);
-				Assert.AreEqual(i, record.FirstColumn);
-				Assert.AreEqual(guid, record.GuidColumn);
-			}
-		}
-
-		[TestMethod]
-		public void GetRecordsWithDuplicateHeaderNames()
-		{
-			var headerData = new[]
-			{
-				"Column",
-				"Column",
-				"Column"
-			};
-
-			var queue = new Queue<string[]>();
-			queue.Enqueue(headerData);
-			queue.Enqueue(new[] { "one", "two", "three" });
-			queue.Enqueue(new[] { "one", "two", "three" });
-			queue.Enqueue(null);
-			var csvParserMock = new ParserMock(queue);
-
-			var csv = new CsvReader(csvParserMock);
-			csv.Configuration.MissingFieldFound = null;
-			csv.Configuration.RegisterClassMap<TestRecordDuplicateHeaderNamesMap>();
-			var records = csv.GetRecords<TestRecordDuplicateHeaderNames>().ToList();
-
-			Assert.AreEqual(2, records.Count);
-
-			for (var i = 1; i <= records.Count; i++)
-			{
-				var record = records[i - 1];
-				Assert.AreEqual("one", record.Column1);
-				Assert.AreEqual("two", record.Column2);
-				Assert.AreEqual("three", record.Column3);
-			}
-		}
-
-		[TestMethod]
-		public void GetRecordEmptyFileWithHeaderOnTest()
-		{
-			var queue = new Queue<string[]>();
-			queue.Enqueue(null);
-			var parserMock = new ParserMock(queue);
-
-			var csvReader = new CsvReader(parserMock);
-			try
-			{
-				csvReader.Read();
-				csvReader.ReadHeader();
-				csvReader.Read();
-				Assert.Fail();
-			}
-			catch (ReaderException) { }
-		}
-
-		[TestMethod]
-		public void GetRecordEmptyValuesNullableTest()
-		{
-			var stream = new MemoryStream();
-			var writer = new StreamWriter(stream);
-
-			writer.WriteLine("StringColumn,IntColumn,GuidColumn");
-			writer.WriteLine("one,1,11111111-1111-1111-1111-111111111111");
-			writer.WriteLine(",,");
-			writer.WriteLine("three,3,33333333-3333-3333-3333-333333333333");
-			writer.Flush();
-			stream.Position = 0;
-
-			var reader = new StreamReader(stream);
-			var csvReader = new CsvReader(reader, CultureInfo.InvariantCulture);
-			csvReader.Configuration.Delimiter = ",";
-
-			csvReader.Read();
-			var record = csvReader.GetRecord<TestNullable>();
-			Assert.IsNotNull(record);
-			Assert.AreEqual("one", record.StringColumn);
-			Assert.AreEqual(1, record.IntColumn);
-			Assert.AreEqual(new Guid("11111111-1111-1111-1111-111111111111"), record.GuidColumn);
-
-			csvReader.Read();
-			record = csvReader.GetRecord<TestNullable>();
-			Assert.IsNotNull(record);
-			Assert.AreEqual(string.Empty, record.StringColumn);
-			Assert.AreEqual(null, record.IntColumn);
-			Assert.AreEqual(null, record.GuidColumn);
-
-			csvReader.Read();
-			record = csvReader.GetRecord<TestNullable>();
-			Assert.IsNotNull(record);
-			Assert.AreEqual("three", record.StringColumn);
-			Assert.AreEqual(3, record.IntColumn);
-			Assert.AreEqual(new Guid("33333333-3333-3333-3333-333333333333"), record.GuidColumn);
-		}
-
-		[TestMethod]
-		public void CaseInsensitiveHeaderMatchingTest()
-		{
-			using (var stream = new MemoryStream())
-			using (var writer = new StreamWriter(stream))
-			using (var reader = new StreamReader(stream))
-			using (var csv = new CsvReader(reader, CultureInfo.InvariantCulture))
-			{
-				writer.WriteLine("One,Two,Three");
-				writer.WriteLine("1,2,3");
-				writer.Flush();
-				stream.Position = 0;
-
-				csv.Configuration.Delimiter = ",";
-				csv.Configuration.PrepareHeaderForMatch = (header, index) => header.ToLower();
-				csv.Read();
-				csv.ReadHeader();
-				csv.Read();
-
-				Assert.AreEqual("1", csv.GetField("one"));
-				Assert.AreEqual("2", csv.GetField("TWO"));
-				Assert.AreEqual("3", csv.GetField("ThreE"));
-			}
-		}
-
-		[TestMethod]
-		public void SpacesInHeaderTest()
-		{
-			var queue = new Queue<string[]>();
-			queue.Enqueue(new[] { " Int Column ", " String Column " });
-			queue.Enqueue(new[] { "1", "one" });
-			queue.Enqueue(null);
-			var parserMock = new ParserMock(queue);
-			var reader = new CsvReader(parserMock);
-			reader.Configuration.PrepareHeaderForMatch = (header, index) => Regex.Replace(header, @"\s", string.Empty);
-			var data = reader.GetRecords<TestDefaultValues>().ToList();
-			Assert.IsNotNull(data);
-			Assert.AreEqual(1, data.Count);
-			Assert.AreEqual(1, data[0].IntColumn);
-			Assert.AreEqual("one", data[0].StringColumn);
-		}
-
-		[TestMethod]
-		public void BooleanTypeConverterTest()
-		{
-			var stream = new MemoryStream();
-			var writer = new StreamWriter(stream);
-
-			writer.WriteLine("BoolColumn,BoolNullableColumn,StringColumn");
-			writer.WriteLine("true,true,1");
-			writer.WriteLine("True,True,2");
-			writer.WriteLine("1,1,3");
-			writer.WriteLine("false,false,4");
-			writer.WriteLine("False,False,5");
-			writer.WriteLine("0,0,6");
-
-			writer.Flush();
-			stream.Position = 0;
-
-			var reader = new StreamReader(stream);
-			var csvReader = new CsvReader(reader, CultureInfo.InvariantCulture);
-			csvReader.Configuration.Delimiter = ",";
-
-			var records = csvReader.GetRecords<TestBoolean>().ToList();
-
-			Assert.IsTrue(records[0].BoolColumn);
-			Assert.IsTrue(records[0].BoolNullableColumn);
-			Assert.IsTrue(records[1].BoolColumn);
-			Assert.IsTrue(records[1].BoolNullableColumn);
-			Assert.IsTrue(records[2].BoolColumn);
-			Assert.IsTrue(records[2].BoolNullableColumn);
-			Assert.IsFalse(records[3].BoolColumn);
-			Assert.IsFalse(records[3].BoolNullableColumn);
-			Assert.IsFalse(records[4].BoolColumn);
-			Assert.IsFalse(records[4].BoolNullableColumn);
-			Assert.IsFalse(records[5].BoolColumn);
-			Assert.IsFalse(records[5].BoolNullableColumn);
-		}
-
-		[TestMethod]
-		public void SkipEmptyRecordsTest()
-		{
-			var queue = new Queue<string[]>();
-			queue.Enqueue(new[] { "1", "2", "3" });
-			queue.Enqueue(new[] { "", "", "" });
-			queue.Enqueue(new[] { "4", "5", "6" });
-			queue.Enqueue(null);
-
-			var parserMock = new ParserMock(queue);
-
-			var reader = new CsvReader(parserMock);
-			reader.Configuration.HasHeaderRecord = false;
-			reader.Configuration.ShouldSkipRecord = record => record.All(string.IsNullOrWhiteSpace);
-
-			reader.Read();
-			Assert.AreEqual("1", reader.Context.Record[0]);
-			Assert.AreEqual("2", reader.Context.Record[1]);
-			Assert.AreEqual("3", reader.Context.Record[2]);
-
-			reader.Read();
-			Assert.AreEqual("4", reader.Context.Record[0]);
-			Assert.AreEqual("5", reader.Context.Record[1]);
-			Assert.AreEqual("6", reader.Context.Record[2]);
-
-			Assert.IsFalse(reader.Read());
-		}
-
-		[TestMethod]
-		public void SkipRecordCallbackTest()
-		{
-			var queue = new Queue<string[]>();
-			queue.Enqueue(new[] { "1", "2", "3" });
-			queue.Enqueue(new[] { " ", "", "" });
-			queue.Enqueue(new[] { "4", "5", "6" });
-			queue.Enqueue(null);
-
-			var parserMock = new ParserMock(queue);
-
-			var reader = new CsvReader(parserMock);
-			reader.Configuration.HasHeaderRecord = false;
-			reader.Configuration.ShouldSkipRecord = row => row[1] == "2";
-
-			reader.Read();
-			Assert.AreEqual(" ", reader.Context.Record[0]);
-			Assert.AreEqual("", reader.Context.Record[1]);
-			Assert.AreEqual("", reader.Context.Record[2]);
-
-			reader.Read();
-			Assert.AreEqual("4", reader.Context.Record[0]);
-			Assert.AreEqual("5", reader.Context.Record[1]);
-			Assert.AreEqual("6", reader.Context.Record[2]);
-
-			Assert.IsFalse(reader.Read());
-		}
-
-		[TestMethod]
-		public void MultipleGetRecordsCalls()
-		{
-			using (var stream = new MemoryStream())
-			using (var writer = new StreamWriter(stream))
-			using (var reader = new StreamReader(stream))
-			using (var csvReader = new CsvReader(reader, CultureInfo.InvariantCulture))
-			{
-				csvReader.Configuration.Delimiter = ",";
-				writer.WriteLine("IntColumn,String Column");
-				writer.WriteLine("1,one");
-				writer.WriteLine("2,two");
-				writer.Flush();
-				stream.Position = 0;
-
-				csvReader.Configuration.HeaderValidated = null;
-				csvReader.Configuration.MissingFieldFound = null;
-				csvReader.Configuration.RegisterClassMap<TestRecordMap>();
-				var records = csvReader.GetRecords<TestRecord>();
-				Assert.AreEqual(2, records.Count());
-				Assert.AreEqual(0, records.Count());
-			}
-		}
-
-		[TestMethod]
-		public void IgnoreExceptionsTest()
-		{
-			var queue = new Queue<string[]>();
-			queue.Enqueue(new[] { "BoolColumn", "BoolNullableColumn", "StringColumn" });
-			queue.Enqueue(new[] { "1", "1", "one" });
-			queue.Enqueue(new[] { "two", "1", "two" });
-			queue.Enqueue(new[] { "1", "1", "three" });
-			queue.Enqueue(new[] { "four", "1", "four" });
-			queue.Enqueue(new[] { "1", "1", "five" });
-			queue.Enqueue(null);
-			var parserMock = new ParserMock(queue);
-			var csv = new CsvReader(parserMock);
-			var callbackCount = 0;
-			csv.Configuration.ReadingExceptionOccurred = (ex) =>
-			{
-				callbackCount++;
-				return false;
-			};
-
-			var records = csv.GetRecords<TestBoolean>().ToList();
-
-			Assert.IsNotNull(records);
-			Assert.AreEqual(3, records.Count);
-			Assert.AreEqual(2, callbackCount);
-			Assert.AreEqual("one", records[0].StringColumn);
-			Assert.AreEqual("three", records[1].StringColumn);
-			Assert.AreEqual("five", records[2].StringColumn);
-		}
-
-		[TestMethod]
-		public void ReadStructRecordsTest()
-		{
-			var queue = new Queue<string[]>();
-			queue.Enqueue(new[] { "Id", "Name" });
-			queue.Enqueue(new[] { "1", "one" });
-			queue.Enqueue(new[] { "2", "two" });
-			queue.Enqueue(null);
-			var parserMock = new ParserMock(queue);
-			var csv = new CsvReader(parserMock);
-			var records = csv.GetRecords<TestStruct>().ToList();
-
-			Assert.IsNotNull(records);
-			Assert.AreEqual(2, records.Count);
-			Assert.AreEqual(1, records[0].Id);
-			Assert.AreEqual("one", records[0].Name);
-			Assert.AreEqual(2, records[1].Id);
-			Assert.AreEqual("two", records[1].Name);
-		}
-
-		[TestMethod]
-		public void WriteStructReferenceRecordsTest()
-		{
-			var queue = new Queue<string[]>();
-			queue.Enqueue(new[] { "Id", "Name" });
-			queue.Enqueue(new[] { "1", "one" });
-			queue.Enqueue(null);
-			var parserMock = new ParserMock(queue);
-			var csv = new CsvReader(parserMock);
-			csv.Configuration.RegisterClassMap<TestStructParentMap>();
-			var records = csv.GetRecords<TestStructParent>().ToList();
-			Assert.IsNotNull(records);
-			Assert.AreEqual(1, records.Count);
-			Assert.AreEqual(1, records[0].Test.Id);
-			Assert.AreEqual("one", records[0].Test.Name);
-		}
-
-		[TestMethod]
-		public void ReadPrimitiveRecordsHasHeaderTrueTest()
-		{
-			var queue = new Queue<string[]>();
-			queue.Enqueue(new[] { "Id" });
-			queue.Enqueue(new[] { "1" });
-			queue.Enqueue(new[] { "2" });
-			queue.Enqueue(null);
-			var parserMock = new ParserMock(queue);
-			var csv = new CsvReader(parserMock);
-			csv.Configuration.HasHeaderRecord = true;
-			var records = csv.GetRecords<int>().ToList();
-
-			Assert.IsNotNull(records);
-			Assert.AreEqual(2, records.Count);
-			Assert.AreEqual(1, records[0]);
-			Assert.AreEqual(2, records[1]);
-		}
-
-		[TestMethod]
-		public void ReadPrimitiveRecordsHasHeaderFalseTest()
-		{
-			var queue = new Queue<string[]>();
-			queue.Enqueue(new[] { "1" });
-			queue.Enqueue(new[] { "2" });
-			queue.Enqueue(null);
-			var parserMock = new ParserMock(queue);
-			var csv = new CsvReader(parserMock);
-			csv.Configuration.HasHeaderRecord = false;
-			var records = csv.GetRecords<int>().ToList();
-
-			Assert.IsNotNull(records);
-			Assert.AreEqual(2, records.Count);
-			Assert.AreEqual(1, records[0]);
-			Assert.AreEqual(2, records[1]);
-		}
-
-		[TestMethod]
-		public void TrimHeadersTest()
-		{
-			var queue = new Queue<string[]>();
-			queue.Enqueue(new[] { " one ", " two three " });
-			queue.Enqueue(new[] { "1", "2" });
-			var parserMock = new ParserMock(queue);
-			var reader = new CsvReader(parserMock);
-			reader.Configuration.MissingFieldFound = null;
-			reader.Configuration.PrepareHeaderForMatch = (header, index) => header.Trim();
-			reader.Read();
-			reader.ReadHeader();
-			reader.Read();
-			Assert.AreEqual("1", reader.GetField("one"));
-			Assert.AreEqual("2", reader.GetField("two three"));
-			Assert.AreEqual(null, reader.GetField("twothree"));
-		}
-
-		[TestMethod]
-		public void RowTest()
-		{
-			var queue = new Queue<string[]>();
-			queue.Enqueue(new[] { "1", "one" });
-			queue.Enqueue(new[] { "2", "two" });
-
-			var parserMock = new ParserMock(queue);
-
-			var csv = new CsvReader(parserMock);
-			csv.Configuration.HasHeaderRecord = false;
-
-			csv.Read();
-			Assert.AreEqual(1, csv.Context.Row);
-
-			csv.Read();
-			Assert.AreEqual(2, csv.Context.Row);
-		}
-
-		[TestMethod]
-		public void DoNotIgnoreBlankLinesTest()
-		{
-			using (var stream = new MemoryStream())
-			using (var reader = new StreamReader(stream))
-			using (var writer = new StreamWriter(stream))
-			using (var csv = new CsvReader(reader, CultureInfo.InvariantCulture))
-			{
-				csv.Configuration.Delimiter = ",";
-				csv.Configuration.IgnoreBlankLines = false;
-				csv.Configuration.MissingFieldFound = null;
-				csv.Configuration.RegisterClassMap<SimpleMap>();
-
-				writer.WriteLine("Id,Name");
-				writer.WriteLine("1,one");
-				writer.WriteLine(",");
-				writer.WriteLine("");
-				writer.WriteLine("2,two");
-				writer.Flush();
-				stream.Position = 0;
-
-				var records = csv.GetRecords<Simple>().ToList();
-				Assert.AreEqual(1, records[0].Id);
-				Assert.AreEqual("one", records[0].Name);
-				Assert.AreEqual(null, records[1].Id);
-				Assert.AreEqual("", records[1].Name);
-				Assert.AreEqual(null, records[2].Id);
-				Assert.AreEqual("", records[2].Name);
-				Assert.AreEqual(2, records[3].Id);
-				Assert.AreEqual("two", records[3].Name);
-			}
-		}
-
-		[TestMethod]
-		public void WriteNestedHeadersTest()
-		{
-			using (var stream = new MemoryStream())
-			using (var reader = new StreamReader(stream))
-			using (var writer = new StreamWriter(stream))
-			using (var csv = new CsvReader(reader, CultureInfo.InvariantCulture))
-			{
-				csv.Configuration.Delimiter = ",";
-				writer.WriteLine("Simple1.Id,Simple1.Name,Simple2.Id,Simple2.Name");
-				writer.WriteLine("1,one,2,two");
-				writer.Flush();
-				stream.Position = 0;
-
-				csv.Configuration.ReferenceHeaderPrefix = (type, name) => $"{name}.";
-				var records = csv.GetRecords<Nested>().ToList();
-				Assert.IsNotNull(records);
-				Assert.AreEqual(1, records[0].Simple1.Id);
-				Assert.AreEqual("one", records[0].Simple1.Name);
-				Assert.AreEqual(2, records[0].Simple2.Id);
-				Assert.AreEqual("two", records[0].Simple2.Name);
-			}
-		}
-
-		[TestMethod]
-		public void ReaderDynamicHasHeaderTest()
-		{
-			var queue = new Queue<string[]>();
-			queue.Enqueue(new[] { "Id", "Name" });
-			queue.Enqueue(new[] { "1", "one" });
-			queue.Enqueue(new[] { "2", "two" });
-			queue.Enqueue(null);
-
-			var parserMock = new ParserMock(queue);
-
-			var csv = new CsvReader(parserMock);
-			csv.Read();
-			var row = csv.GetRecord<dynamic>();
-
-			Assert.AreEqual("1", row.Id);
-			Assert.AreEqual("one", row.Name);
-		}
-
-		[TestMethod]
-		public void ReaderDynamicNoHeaderTest()
-		{
-			var queue = new Queue<string[]>();
-			queue.Enqueue(new[] { "1", "one" });
-			queue.Enqueue(new[] { "2", "two" });
-			queue.Enqueue(null);
-
-			var parserMock = new ParserMock(queue);
-
-			var csv = new CsvReader(parserMock);
-			csv.Configuration.HasHeaderRecord = false;
-			csv.Read();
-			var row = csv.GetRecord<dynamic>();
-
-			Assert.AreEqual("1", row.Field1);
-			Assert.AreEqual("one", row.Field2);
-		}
-
-		private class Nested
-		{
-			public Simple Simple1 { get; set; }
-
-			public Simple Simple2 { get; set; }
-		}
-
-		private class Simple
-		{
-			public int? Id { get; set; }
-
-			public string Name { get; set; }
-		}
-
-		private sealed class SimpleMap : ClassMap<Simple>
-		{
-			public SimpleMap()
-			{
-				Map(m => m.Id);
-				Map(m => m.Name);
-			}
-		}
-
-		private class TestStructParent
-		{
-			public TestStruct Test { get; set; }
-		}
-
-		private sealed class TestStructParentMap : ClassMap<TestStructParent>
-		{
-			public TestStructParentMap()
-			{
-				References<TestStructMap>(m => m.Test);
-			}
-		}
-
-		private struct TestStruct
-		{
-			public int Id { get; set; }
-
-			public string Name { get; set; }
-		}
-
-		private sealed class TestStructMap : ClassMap<TestStruct>
-		{
-			public TestStructMap()
-			{
-				Map(m => m.Id);
-				Map(m => m.Name);
-			}
-		}
-
-		private class OnlyFields
-		{
-			public string Name;
-		}
-
-		private sealed class OnlyFieldsMap : ClassMap<OnlyFields>
-		{
-			public OnlyFieldsMap()
-			{
-				Map(m => m.Name);
-			}
-		}
-
-		private class TestBoolean
-		{
-			public bool BoolColumn { get; set; }
-
-			public bool BoolNullableColumn { get; set; }
-
-			public string StringColumn { get; set; }
-		}
-
-		private class TestDefaultValues
-		{
-			public int IntColumn { get; set; }
-
-			public string StringColumn { get; set; }
-		}
-
-		private sealed class TestDefaultValuesMap : ClassMap<TestDefaultValues>
-		{
-			public TestDefaultValuesMap()
-			{
-				Map(m => m.IntColumn).Default(-1);
-				Map(m => m.StringColumn).Default((string)null);
-			}
-		}
-
-		private class TestNullable
-		{
-			public int? IntColumn { get; set; }
-
-			public string StringColumn { get; set; }
-
-			public Guid? GuidColumn { get; set; }
-		}
-
-		[DebuggerDisplay("IntColumn = {IntColumn}, StringColumn = {StringColumn}, IgnoredColumn = {IgnoredColumn}, TypeConvertedColumn = {TypeConvertedColumn}, FirstColumn = {FirstColumn}")]
-		private class TestRecord
-		{
-			public int IntColumn { get; set; }
-
-			public string StringColumn { get; set; }
-
-			public string IgnoredColumn { get; set; }
-
-			public string TypeConvertedColumn { get; set; }
-
-			public int FirstColumn { get; set; }
-
-			public Guid GuidColumn { get; set; }
-
-			public int NoMatchingFields { get; set; }
-		}
-
-		private sealed class TestRecordMap : ClassMap<TestRecord>
-		{
-			public TestRecordMap()
-			{
-				Map(m => m.IntColumn).TypeConverter<Int32Converter>();
-				Map(m => m.StringColumn).Name("String Column");
-				Map(m => m.TypeConvertedColumn).Index(1).TypeConverter<TestTypeConverter>();
-				Map(m => m.FirstColumn).Index(0);
-				Map(m => m.GuidColumn);
-				Map(m => m.NoMatchingFields);
-			}
-		}
-
-		private class TestRecordDuplicateHeaderNames
-		{
-			public string Column1 { get; set; }
-
-			public string Column2 { get; set; }
-
-			public string Column3 { get; set; }
-		}
-
-		private sealed class TestRecordDuplicateHeaderNamesMap : ClassMap<TestRecordDuplicateHeaderNames>
-		{
-			public TestRecordDuplicateHeaderNamesMap()
-			{
-				Map(m => m.Column1).Name("Column").NameIndex(0);
-				Map(m => m.Column2).Name("Column").NameIndex(1);
-				Map(m => m.Column3).Name("Column").NameIndex(2);
-			}
-		}
-
-		private class TestTypeConverter : DefaultTypeConverter
-		{
-			public override object ConvertFromString(string text, IReaderRow row, MemberMapData propertyMapData)
-			{
-				return "test";
-			}
-		}
-	}
-}
->>>>>>> d7392068
+﻿// Copyright 2009-2022 Josh Close
+// This file is a part of CsvHelper and is dual licensed under MS-PL and Apache 2.0.
+// See LICENSE.txt for details or visit http://www.opensource.org/licenses/ms-pl.html for MS-PL and http://opensource.org/licenses/Apache-2.0 for Apache 2.0.
+// https://github.com/JoshClose/CsvHelper
+using System;
+using System.Collections.Generic;
+using System.Diagnostics;
+using System.Globalization;
+using System.IO;
+using System.Linq;
+using System.Text.RegularExpressions;
+using CsvHelper.Configuration;
+using CsvHelper.Tests.Mocks;
+using CsvHelper.TypeConversion;
+using Xunit;
+#pragma warning disable 649
+
+namespace CsvHelper.Tests
+{
+	
+	public class CsvReaderTests
+	{
+		[Fact]
+		public void HasHeaderRecordNotReadExceptionTest()
+		{
+			var parserMock = new ParserMock();
+			var reader = new CsvReader(parserMock);
+
+			Assert.Throws<ReaderException>(() => reader.GetField<int>(0));
+		}
+
+		[Fact]
+		public void HasHeaderRecordTest()
+		{
+			var parserMock = new ParserMock
+			{
+				{ "One", "Two" },
+				{ "1", "2" },
+			};
+
+			var reader = new CsvReader(parserMock);
+			reader.Read();
+			reader.ReadHeader();
+			reader.Read();
+
+			// Check to see if the header record and first record are set properly.
+			Assert.Equal(Convert.ToInt32("1"), reader.GetField<int>("One"));
+			Assert.Equal(Convert.ToInt32("2"), reader.GetField<int>("Two"));
+			Assert.Equal(Convert.ToInt32("1"), reader.GetField<int>(0));
+			Assert.Equal(Convert.ToInt32("2"), reader.GetField<int>(1));
+		}
+
+		[Fact]
+		public void GetTypeTest()
+		{
+			var data = new[]
+			{
+				"1",
+				"blah",
+				DateTime.Now.ToString("O"),
+				"true",
+				"c",
+				"",
+				Guid.NewGuid().ToString(),
+			};
+
+			var parserMock = new ParserMock();
+			parserMock.Add(data);
+			parserMock.Add(data);
+			parserMock.Add(null);
+
+			var reader = new CsvReader(parserMock);
+			reader.Read();
+
+			Assert.Equal(Convert.ToInt16(data[0]), reader.GetField<short>(0));
+			Assert.Equal(Convert.ToInt16(data[0]), reader.GetField<short?>(0));
+			Assert.Null(reader.GetField<short?>(5));
+			Assert.Equal(Convert.ToInt32(data[0]), reader.GetField<int>(0));
+			Assert.Equal(Convert.ToInt32(data[0]), reader.GetField<int?>(0));
+			Assert.Null(reader.GetField<int?>(5));
+			Assert.Equal(Convert.ToInt64(data[0]), reader.GetField<long>(0));
+			Assert.Equal(Convert.ToInt64(data[0]), reader.GetField<long?>(0));
+			Assert.Null(reader.GetField<long?>(5));
+			Assert.Equal(Convert.ToDecimal(data[0]), reader.GetField<decimal>(0));
+			Assert.Equal(Convert.ToDecimal(data[0]), reader.GetField<decimal?>(0));
+			Assert.Null(reader.GetField<decimal?>(5));
+			Assert.Equal(Convert.ToSingle(data[0]), reader.GetField<float>(0));
+			Assert.Equal(Convert.ToSingle(data[0]), reader.GetField<float?>(0));
+			Assert.Null(reader.GetField<float?>(5));
+			Assert.Equal(Convert.ToDouble(data[0]), reader.GetField<double>(0));
+			Assert.Equal(Convert.ToDouble(data[0]), reader.GetField<double?>(0));
+			Assert.Null(reader.GetField<double?>(5));
+			Assert.Equal(data[1], reader.GetField<string>(1));
+			Assert.Equal(string.Empty, reader.GetField<string>(5));
+			Assert.Equal(Convert.ToDateTime(data[2]), reader.GetField<DateTime>(2));
+			Assert.Equal(Convert.ToDateTime(data[2]), reader.GetField<DateTime?>(2));
+			Assert.Null(reader.GetField<DateTime?>(5));
+			Assert.Equal(Convert.ToBoolean(data[3]), reader.GetField<bool>(3));
+			Assert.Equal(Convert.ToBoolean(data[3]), reader.GetField<bool?>(3));
+			Assert.Null(reader.GetField<bool?>(5));
+			Assert.Equal(Convert.ToChar(data[4]), reader.GetField<char>(4));
+			Assert.Equal(Convert.ToChar(data[4]), reader.GetField<char?>(4));
+			Assert.Null(reader.GetField<char?>(5));
+			Assert.Equal(new Guid(data[6]), reader.GetField<Guid>(6));
+			Assert.Null(reader.GetField<Guid?>(5));
+		}
+
+		[Fact]
+		public void GetFieldByIndexTest()
+		{
+			var config = new CsvConfiguration(CultureInfo.InvariantCulture)
+			{
+				HasHeaderRecord = false,
+			};
+			var parserMock = new ParserMock(config)
+			{
+				{ "1", "2" },
+			};
+
+			var reader = new CsvReader(parserMock);
+			reader.Read();
+
+			Assert.Equal(1, reader.GetField<int>(0));
+			Assert.Equal(2, reader.GetField<int>(1));
+		}
+
+		[Fact]
+		public void GetFieldByNameTest()
+		{
+			var data1 = new[] { "One", "Two" };
+			var data2 = new[] { "1", "2" };
+			var parserMock = new ParserMock();
+			parserMock.Add(data1);
+			parserMock.Add(data2);
+
+			var reader = new CsvReader(parserMock);
+			reader.Read();
+			reader.ReadHeader();
+			reader.Read();
+
+			Assert.Equal(Convert.ToInt32(data2[0]), reader.GetField<int>("One"));
+			Assert.Equal(Convert.ToInt32(data2[1]), reader.GetField<int>("Two"));
+		}
+
+		[Fact]
+		public void GetFieldByNameAndIndexTest()
+		{
+			var data1 = new[] { "One", "One" };
+			var data2 = new[] { "1", "2" };
+			var parserMock = new ParserMock();
+			parserMock.Add(data1);
+			parserMock.Add(data2);
+
+			var reader = new CsvReader(parserMock);
+			reader.Read();
+			reader.ReadHeader();
+			reader.Read();
+
+			Assert.Equal(Convert.ToInt32(data2[0]), reader.GetField<int>("One", 0));
+			Assert.Equal(Convert.ToInt32(data2[1]), reader.GetField<int>("One", 1));
+		}
+
+		[Fact]
+		public void GetMissingFieldByNameTest()
+		{
+			var config = new CsvConfiguration(CultureInfo.InvariantCulture)
+			{
+				MissingFieldFound = null,
+			};
+			var data1 = new[] { "One", "Two" };
+			var data2 = new[] { "1", "2" };
+			var parserMock = new ParserMock(config);
+			parserMock.Add(data1);
+			parserMock.Add(data2);
+
+			var reader = new CsvReader(parserMock);
+			reader.Read();
+			reader.ReadHeader();
+
+			Assert.Null(reader.GetField<string>("blah"));
+		}
+
+		[Fact]
+		public void GetMissingFieldByNameStrictTest()
+		{
+			var parserMock = new ParserMock
+			{
+				{ "One", "Two" },
+				{ "1", "2" },
+			};
+
+			var reader = new CsvReader(parserMock);
+			reader.Read();
+			reader.ReadHeader();
+
+			Assert.Throws<MissingFieldException>(() => reader.GetField<string>("blah"));
+		}
+
+		[Fact]
+		public void GetMissingFieldByIndexStrictTest()
+		{
+			var parserMock = new ParserMock
+			{
+				{ "One", "Two" },
+				{ "1", "2" },
+				null,
+			};
+
+			var reader = new CsvReader(parserMock);
+			reader.Read();
+
+			Assert.Throws<MissingFieldException>(() => reader.GetField(2));
+		}
+
+		[Fact]
+		public void GetMissingFieldGenericByIndexStrictTest()
+		{
+			var parserMock = new ParserMock
+			{
+				{ "One", "Two" },
+				{ "1", "2" },
+				null,
+			};
+
+			var config = new CsvConfiguration(CultureInfo.InvariantCulture)
+			{
+				IgnoreBlankLines = false,
+			};
+			var reader = new CsvReader(parserMock);
+			reader.Read();
+
+			Assert.Throws<MissingFieldException>(() => reader.GetField<string>(2));
+		}
+
+		[Fact]
+		public void GetMissingFieldByIndexStrictOffTest()
+		{
+			var config = new CsvConfiguration(CultureInfo.InvariantCulture)
+			{
+				MissingFieldFound = null,
+			};
+			var parserMock = new ParserMock(config)
+			{
+				{ "One", "Two" },
+				{ "1", "2" },
+				null,
+			};
+
+			var reader = new CsvReader(parserMock);
+			reader.Read();
+
+			Assert.Null(reader.GetField(2));
+		}
+
+		[Fact]
+		public void GetMissingFieldGenericByIndexStrictOffTest()
+		{
+			var config = new CsvConfiguration(CultureInfo.InvariantCulture)
+			{
+				MissingFieldFound = null,
+			};
+			var parserMock = new ParserMock(config)
+			{
+				{ "One", "Two" },
+				{ "1", "2" },
+				null,
+			};
+
+			var reader = new CsvReader(parserMock);
+			reader.Read();
+
+			Assert.Null(reader.GetField<string>(2));
+		}
+
+		[Fact]
+		public void GetFieldByNameNoHeaderExceptionTest()
+		{
+			var config = new CsvConfiguration(CultureInfo.InvariantCulture)
+			{
+				HasHeaderRecord = false,
+			};
+			var parserMock = new ParserMock(config)
+			{
+				{ "1", "2" }
+			};
+
+			var reader = new CsvReader(parserMock);
+			reader.Read();
+
+			Assert.Throws<ReaderException>(() => reader.GetField<int>("One"));
+		}
+
+		[Fact]
+		public void GetRecordWithDuplicateHeaderFields()
+		{
+			var config = new CsvConfiguration(CultureInfo.InvariantCulture)
+			{
+				MissingFieldFound = null,
+			};
+			var parserMock = new ParserMock(config)
+			{
+				{ "Field1", "Field1" },
+				{ "Field1", "Field1" },
+			};
+
+			var reader = new CsvReader(parserMock);
+			reader.Read();
+		}
+
+		[Fact]
+		public void GetRecordGenericTest()
+		{
+			var config = new CsvConfiguration(CultureInfo.InvariantCulture)
+			{
+				MissingFieldFound = null,
+				HeaderValidated = null,
+			};
+			var headerData = new[]
+			{
+				"IntColumn",
+				"String Column",
+				"GuidColumn",
+			};
+			var recordData = new[]
+			{
+				"1",
+				"string column",
+				Guid.NewGuid().ToString(),
+			};
+			var csvParserMock = new ParserMock(config)
+			{
+				headerData,
+				recordData,
+				null,
+			};
+
+			var csv = new CsvReader(csvParserMock);
+			csv.Context.RegisterClassMap<TestRecordMap>();
+			csv.Read();
+			var record = csv.GetRecord<TestRecord>();
+
+			Assert.Equal(Convert.ToInt32(recordData[0]), record.IntColumn);
+			Assert.Equal(recordData[1], record.StringColumn);
+			Assert.Equal("test", record.TypeConvertedColumn);
+			Assert.Equal(Convert.ToInt32(recordData[0]), record.FirstColumn);
+			Assert.Equal(new Guid(recordData[2]), record.GuidColumn);
+		}
+
+		[Fact]
+		public void GetRecordTest()
+		{
+			var config = new CsvConfiguration(CultureInfo.InvariantCulture)
+			{
+				MissingFieldFound = null,
+				HeaderValidated = null,
+			};
+			var headerData = new[]
+			{
+				"IntColumn",
+				"String Column",
+				"GuidColumn",
+			};
+			var recordData = new[]
+			{
+				"1",
+				"string column",
+				Guid.NewGuid().ToString(),
+			};
+			var csvParserMock = new ParserMock(config)
+			{
+				headerData,
+				recordData,
+				null,
+			};
+
+			var csv = new CsvReader(csvParserMock);
+			csv.Context.RegisterClassMap<TestRecordMap>();
+			csv.Read();
+			var record = (TestRecord)csv.GetRecord(typeof(TestRecord));
+
+			Assert.Equal(Convert.ToInt32(recordData[0]), record.IntColumn);
+			Assert.Equal(recordData[1], record.StringColumn);
+			Assert.Equal("test", record.TypeConvertedColumn);
+			Assert.Equal(Convert.ToInt32(recordData[0]), record.FirstColumn);
+			Assert.Equal(new Guid(recordData[2]), record.GuidColumn);
+		}
+
+		[Fact]
+		public void GetRecordsGenericTest()
+		{
+			var config = new CsvConfiguration(CultureInfo.InvariantCulture)
+			{
+				MissingFieldFound = null,
+				HeaderValidated = null,
+			};
+			var headerData = new[]
+			{
+				"IntColumn",
+				"String Column",
+				"GuidColumn",
+			};
+			var guid = Guid.NewGuid();
+			var csvParserMock = new ParserMock(config)
+			{
+				headerData,
+				{ "1", "string column 1", guid.ToString() },
+				{ "2", "string column 2", guid.ToString() },
+			};
+
+			var csv = new CsvReader(csvParserMock);
+			csv.Context.RegisterClassMap<TestRecordMap>();
+			var records = csv.GetRecords<TestRecord>().ToList();
+
+			Assert.Equal(2, records.Count);
+
+			for (var i = 1; i <= records.Count; i++)
+			{
+				var record = records[i - 1];
+				Assert.Equal(i, record.IntColumn);
+				Assert.Equal("string column " + i, record.StringColumn);
+				Assert.Equal("test", record.TypeConvertedColumn);
+				Assert.Equal(i, record.FirstColumn);
+				Assert.Equal(guid, record.GuidColumn);
+			}
+		}
+
+		[Fact]
+		public void GetRecordsTest()
+		{
+			var config = new CsvConfiguration(CultureInfo.InvariantCulture)
+			{
+				MissingFieldFound = null,
+				HeaderValidated = null,
+			};
+			var headerData = new[]
+			{
+				"IntColumn",
+				"String Column",
+				"GuidColumn",
+			};
+			var guid = Guid.NewGuid();
+			var csvParserMock = new ParserMock(config)
+			{
+				headerData,
+				{ "1", "string column 1", guid.ToString() },
+				{ "2", "string column 2", guid.ToString() },
+			};
+
+			var csv = new CsvReader(csvParserMock);
+			csv.Context.RegisterClassMap<TestRecordMap>();
+			var records = csv.GetRecords(typeof(TestRecord)).ToList();
+
+			Assert.Equal(2, records.Count);
+
+			for (var i = 1; i <= records.Count; i++)
+			{
+				var record = (TestRecord)records[i - 1];
+				Assert.Equal(i, record.IntColumn);
+				Assert.Equal("string column " + i, record.StringColumn);
+				Assert.Equal("test", record.TypeConvertedColumn);
+				Assert.Equal(i, record.FirstColumn);
+				Assert.Equal(guid, record.GuidColumn);
+			}
+		}
+
+		[Fact]
+		public void GetRecordsWithDuplicateHeaderNames()
+		{
+			var config = new CsvConfiguration(CultureInfo.InvariantCulture)
+			{
+				MissingFieldFound = null,
+			};
+			var headerData = new[]
+			{
+				"Column",
+				"Column",
+				"Column"
+			};
+
+			var csvParserMock = new ParserMock(config)
+			{
+				headerData,
+				{ "one", "two", "three" },
+				{ "one", "two", "three" },
+			};
+
+			var csv = new CsvReader(csvParserMock);
+			csv.Context.RegisterClassMap<TestRecordDuplicateHeaderNamesMap>();
+			var records = csv.GetRecords<TestRecordDuplicateHeaderNames>().ToList();
+
+			Assert.Equal(2, records.Count);
+
+			for (var i = 1; i <= records.Count; i++)
+			{
+				var record = records[i - 1];
+				Assert.Equal("one", record.Column1);
+				Assert.Equal("two", record.Column2);
+				Assert.Equal("three", record.Column3);
+			}
+		}
+
+		[Fact]
+		public void GetRecordEmptyFileWithHeaderOnTest()
+		{
+			var parserMock = new ParserMock
+			{
+				null,
+			};
+
+			var csvReader = new CsvReader(parserMock);
+			try
+			{
+				csvReader.Read();
+				csvReader.ReadHeader();
+				csvReader.Read();
+				throw new XunitException();
+			}
+			catch (ReaderException) { }
+		}
+
+		[Fact]
+		public void GetRecordEmptyValuesNullableTest()
+		{
+			var stream = new MemoryStream();
+			var writer = new StreamWriter(stream);
+
+			writer.WriteLine("StringColumn,IntColumn,GuidColumn");
+			writer.WriteLine("one,1,11111111-1111-1111-1111-111111111111");
+			writer.WriteLine(",,");
+			writer.WriteLine("three,3,33333333-3333-3333-3333-333333333333");
+			writer.Flush();
+			stream.Position = 0;
+
+			var reader = new StreamReader(stream);
+			var csvReader = new CsvReader(reader, CultureInfo.InvariantCulture);
+
+			csvReader.Read();
+			var record = csvReader.GetRecord<TestNullable>();
+			Assert.NotNull(record);
+			Assert.Equal("one", record.StringColumn);
+			Assert.Equal(1, record.IntColumn);
+			Assert.Equal(new Guid("11111111-1111-1111-1111-111111111111"), record.GuidColumn);
+
+			csvReader.Read();
+			record = csvReader.GetRecord<TestNullable>();
+			Assert.NotNull(record);
+			Assert.Equal(string.Empty, record.StringColumn);
+			Assert.Null(record.IntColumn);
+			Assert.Null(record.GuidColumn);
+
+			csvReader.Read();
+			record = csvReader.GetRecord<TestNullable>();
+			Assert.NotNull(record);
+			Assert.Equal("three", record.StringColumn);
+			Assert.Equal(3, record.IntColumn);
+			Assert.Equal(new Guid("33333333-3333-3333-3333-333333333333"), record.GuidColumn);
+		}
+
+		[Fact]
+		public void CaseInsensitiveHeaderMatchingTest()
+		{
+			var config = new CsvConfiguration(CultureInfo.InvariantCulture)
+			{
+				PrepareHeaderForMatch = args => args.Header.ToLower(),
+			};
+			using (var stream = new MemoryStream())
+			using (var writer = new StreamWriter(stream))
+			using (var reader = new StreamReader(stream))
+			using (var csv = new CsvReader(reader, config))
+			{
+				writer.WriteLine("One,Two,Three");
+				writer.WriteLine("1,2,3");
+				writer.Flush();
+				stream.Position = 0;
+
+				csv.Read();
+				csv.ReadHeader();
+				csv.Read();
+
+				Assert.Equal("1", csv.GetField("one"));
+				Assert.Equal("2", csv.GetField("TWO"));
+				Assert.Equal("3", csv.GetField("ThreE"));
+			}
+		}
+
+		[Fact]
+		public void SpacesInHeaderTest()
+		{
+			var config = new CsvConfiguration(CultureInfo.InvariantCulture)
+			{
+				PrepareHeaderForMatch = args => Regex.Replace(args.Header, @"\s", string.Empty),
+			};
+			var parserMock = new ParserMock(config)
+			{
+				{ " Int Column ", " String Column " },
+				{ "1", "one" },
+			};
+			var reader = new CsvReader(parserMock);
+			var data = reader.GetRecords<TestDefaultValues>().ToList();
+			Assert.NotNull(data);
+			Assert.Single(data);
+			Assert.Equal(1, data[0].IntColumn);
+			Assert.Equal("one", data[0].StringColumn);
+		}
+
+		[Fact]
+		public void BooleanTypeConverterTest()
+		{
+			var stream = new MemoryStream();
+			var writer = new StreamWriter(stream);
+
+			writer.WriteLine("BoolColumn,BoolNullableColumn,StringColumn");
+			writer.WriteLine("true,true,1");
+			writer.WriteLine("True,True,2");
+			writer.WriteLine("1,1,3");
+			writer.WriteLine("false,false,4");
+			writer.WriteLine("False,False,5");
+			writer.WriteLine("0,0,6");
+
+			writer.Flush();
+			stream.Position = 0;
+
+			var reader = new StreamReader(stream);
+			var csvReader = new CsvReader(reader, CultureInfo.InvariantCulture);
+
+			var records = csvReader.GetRecords<TestBoolean>().ToList();
+
+			Assert.True(records[0].BoolColumn);
+			Assert.True(records[0].BoolNullableColumn);
+			Assert.True(records[1].BoolColumn);
+			Assert.True(records[1].BoolNullableColumn);
+			Assert.True(records[2].BoolColumn);
+			Assert.True(records[2].BoolNullableColumn);
+			Assert.False(records[3].BoolColumn);
+			Assert.False(records[3].BoolNullableColumn);
+			Assert.False(records[4].BoolColumn);
+			Assert.False(records[4].BoolNullableColumn);
+			Assert.False(records[5].BoolColumn);
+			Assert.False(records[5].BoolNullableColumn);
+		}
+
+		[Fact]
+		public void SkipEmptyRecordsTest()
+		{
+			var config = new CsvConfiguration(CultureInfo.InvariantCulture)
+			{
+				HasHeaderRecord = false,
+				ShouldSkipRecord = args => args.Row.Parser.Record.All(string.IsNullOrWhiteSpace),
+			};
+
+			var parserMock = new ParserMock(config)
+			{
+				{ "1", "2", "3" },
+				{ "", "", "" },
+				{ "4", "5", "6" },
+			};
+
+			var reader = new CsvReader(parserMock);
+
+			reader.Read();
+			Assert.Equal("1", reader.Parser.Record[0]);
+			Assert.Equal("2", reader.Parser.Record[1]);
+			Assert.Equal("3", reader.Parser.Record[2]);
+
+			reader.Read();
+			Assert.Equal("4", reader.Parser.Record[0]);
+			Assert.Equal("5", reader.Parser.Record[1]);
+			Assert.Equal("6", reader.Parser.Record[2]);
+
+			Assert.False(reader.Read());
+		}
+
+		[Fact]
+		public void SkipRecordCallbackTest()
+		{
+			var config = new CsvConfiguration(CultureInfo.InvariantCulture)
+			{
+				HasHeaderRecord = false,
+				ShouldSkipRecord = args => args.Row[1] == "2",
+			};
+
+			var parserMock = new ParserMock(config)
+			{
+				{ "1", "2", "3" },
+				{ " ", "", "" },
+				{ "4", "5", "6" },
+			};
+
+			var reader = new CsvReader(parserMock);
+
+			reader.Read();
+			Assert.Equal(" ", reader.Parser.Record[0]);
+			Assert.Equal("", reader.Parser.Record[1]);
+			Assert.Equal("", reader.Parser.Record[2]);
+
+			reader.Read();
+			Assert.Equal("4", reader.Parser.Record[0]);
+			Assert.Equal("5", reader.Parser.Record[1]);
+			Assert.Equal("6", reader.Parser.Record[2]);
+
+			Assert.False(reader.Read());
+		}
+
+		[Fact]
+		public void MultipleGetRecordsCalls()
+		{
+			var config = new CsvConfiguration(CultureInfo.InvariantCulture)
+			{
+				HeaderValidated = null,
+				MissingFieldFound = null,
+			};
+			using (var stream = new MemoryStream())
+			using (var writer = new StreamWriter(stream))
+			using (var reader = new StreamReader(stream))
+			using (var csvReader = new CsvReader(reader, config))
+			{
+				writer.WriteLine("IntColumn,String Column");
+				writer.WriteLine("1,one");
+				writer.WriteLine("2,two");
+				writer.Flush();
+				stream.Position = 0;
+
+				csvReader.Context.RegisterClassMap<TestRecordMap>();
+				var records = csvReader.GetRecords<TestRecord>();
+				Assert.Equal(2, records.Count());
+				Assert.Empty(records);
+			}
+		}
+
+		[Fact]
+		public void IgnoreExceptionsTest()
+		{
+			var callbackCount = 0;
+			var config = new CsvConfiguration(CultureInfo.InvariantCulture)
+			{
+				ReadingExceptionOccurred = (ex) =>
+				{
+					callbackCount++;
+					return false;
+				},
+			};
+			var parserMock = new ParserMock(config)
+			{
+				{ "BoolColumn", "BoolNullableColumn", "StringColumn" },
+				{ "1", "1", "one" },
+				{ "two", "1", "two" },
+				{ "1", "1", "three" },
+				{ "four", "1", "four" },
+				{ "1", "1", "five" },
+			};
+			var csv = new CsvReader(parserMock);
+
+			var records = csv.GetRecords<TestBoolean>().ToList();
+
+			Assert.NotNull(records);
+			Assert.Equal(3, records.Count);
+			Assert.Equal(2, callbackCount);
+			Assert.Equal("one", records[0].StringColumn);
+			Assert.Equal("three", records[1].StringColumn);
+			Assert.Equal("five", records[2].StringColumn);
+		}
+
+		[Fact]
+		public void ReadStructRecordsTest()
+		{
+			var parserMock = new ParserMock
+			{
+				{ "Id", "Name" },
+				{ "1", "one" },
+				{ "2", "two" },
+			};
+			var csv = new CsvReader(parserMock);
+			var records = csv.GetRecords<TestStruct>().ToList();
+
+			Assert.NotNull(records);
+			Assert.Equal(2, records.Count);
+			Assert.Equal(1, records[0].Id);
+			Assert.Equal("one", records[0].Name);
+			Assert.Equal(2, records[1].Id);
+			Assert.Equal("two", records[1].Name);
+		}
+
+		[Fact]
+		public void WriteStructReferenceRecordsTest()
+		{
+			var parserMock = new ParserMock
+			{
+				{ "Id", "Name" },
+				{ "1", "one" },
+			};
+			var csv = new CsvReader(parserMock);
+			csv.Context.RegisterClassMap<TestStructParentMap>();
+			var records = csv.GetRecords<TestStructParent>().ToList();
+			Assert.NotNull(records);
+			Assert.Single(records);
+			Assert.Equal(1, records[0].Test.Id);
+			Assert.Equal("one", records[0].Test.Name);
+		}
+
+		[Fact]
+		public void ReadPrimitiveRecordsHasHeaderTrueTest()
+		{
+			var parserMock = new ParserMock
+			{
+				{ "Id" },
+				{ "1" },
+				{ "2" },
+			};
+			var csv = new CsvReader(parserMock);
+			var records = csv.GetRecords<int>().ToList();
+
+			Assert.NotNull(records);
+			Assert.Equal(2, records.Count);
+			Assert.Equal(1, records[0]);
+			Assert.Equal(2, records[1]);
+		}
+
+		[Fact]
+		public void ReadPrimitiveRecordsHasHeaderFalseTest()
+		{
+			var config = new CsvConfiguration(CultureInfo.InvariantCulture)
+			{
+				HasHeaderRecord = false,
+			};
+			var parserMock = new ParserMock(config)
+			{
+				{ "1" },
+				{ "2" },
+			};
+			var csv = new CsvReader(parserMock);
+			var records = csv.GetRecords<int>().ToList();
+
+			Assert.NotNull(records);
+			Assert.Equal(2, records.Count);
+			Assert.Equal(1, records[0]);
+			Assert.Equal(2, records[1]);
+		}
+
+		[Fact]
+		public void TrimHeadersTest()
+		{
+			var config = new CsvConfiguration(CultureInfo.InvariantCulture)
+			{
+				MissingFieldFound = null,
+				PrepareHeaderForMatch = args => args.Header.Trim(),
+			};
+			var parserMock = new ParserMock(config)
+			{
+				{ " one ", " two three " },
+				{ "1", "2" },
+			};
+			var reader = new CsvReader(parserMock);
+			reader.Read();
+			reader.ReadHeader();
+			reader.Read();
+			Assert.Equal("1", reader.GetField("one"));
+			Assert.Equal("2", reader.GetField("two three"));
+			Assert.Null(reader.GetField("twothree"));
+		}
+
+		[Fact]
+		public void RowTest()
+		{
+			var config = new CsvConfiguration(CultureInfo.InvariantCulture)
+			{
+				HasHeaderRecord = false,
+			};
+			var parserMock = new ParserMock(config)
+			{
+				{ "1", "one" },
+				{ "2", "two" },
+			};
+
+			var csv = new CsvReader(parserMock);
+
+			csv.Read();
+			Assert.Equal(1, csv.Parser.Row);
+
+			csv.Read();
+			Assert.Equal(2, csv.Parser.Row);
+		}
+
+		[Fact]
+		public void DoNotIgnoreBlankLinesTest()
+		{
+			var config = new CsvConfiguration(CultureInfo.InvariantCulture)
+			{
+				Delimiter = ",",
+				IgnoreBlankLines = false,
+				MissingFieldFound = null,
+			};
+			using (var stream = new MemoryStream())
+			using (var reader = new StreamReader(stream))
+			using (var writer = new StreamWriter(stream))
+			using (var csv = new CsvReader(reader, config))
+			{
+				csv.Context.RegisterClassMap<SimpleMap>();
+
+				writer.WriteLine("Id,Name");
+				writer.WriteLine("1,one");
+				writer.WriteLine(",");
+				writer.WriteLine("");
+				writer.WriteLine("2,two");
+				writer.Flush();
+				stream.Position = 0;
+
+				var records = csv.GetRecords<Simple>().ToList();
+				Assert.Equal(1, records[0].Id);
+				Assert.Equal("one", records[0].Name);
+				Assert.Null(records[1].Id);
+				Assert.Equal("", records[1].Name);
+				Assert.Null(records[2].Id);
+				Assert.Equal("", records[2].Name);
+				Assert.Equal(2, records[3].Id);
+				Assert.Equal("two", records[3].Name);
+			}
+		}
+
+		[Fact]
+		public void WriteNestedHeadersTest()
+		{
+			var config = new CsvConfiguration(CultureInfo.InvariantCulture)
+			{
+				ReferenceHeaderPrefix = args => $"{args.MemberName}.",
+			};
+			using (var stream = new MemoryStream())
+			using (var reader = new StreamReader(stream))
+			using (var writer = new StreamWriter(stream))
+			using (var csv = new CsvReader(reader, config))
+			{
+				writer.WriteLine("Simple1.Id,Simple1.Name,Simple2.Id,Simple2.Name");
+				writer.WriteLine("1,one,2,two");
+				writer.Flush();
+				stream.Position = 0;
+
+				var records = csv.GetRecords<Nested>().ToList();
+				Assert.NotNull(records);
+				Assert.Equal(1, records[0].Simple1.Id);
+				Assert.Equal("one", records[0].Simple1.Name);
+				Assert.Equal(2, records[0].Simple2.Id);
+				Assert.Equal("two", records[0].Simple2.Name);
+			}
+		}
+
+		[Fact]
+		public void ReaderDynamicHasHeaderTest()
+		{
+			var parserMock = new ParserMock
+			{
+				{ "Id", "Name" },
+				{ "1", "one" },
+				{ "2", "two" },
+				null
+			};
+
+			var csv = new CsvReader(parserMock);
+			csv.Read();
+			var row = csv.GetRecord<dynamic>();
+
+			Assert.Equal("1", row.Id);
+			Assert.Equal("one", row.Name);
+		}
+
+		[Fact]
+		public void ReaderDynamicNoHeaderTest()
+		{
+			var config = new CsvConfiguration(CultureInfo.InvariantCulture)
+			{
+				HasHeaderRecord = false,
+			};
+
+			var parserMock = new ParserMock(config)
+			{
+				{ "1", "one" },
+				{ "2", "two" },
+				null,
+			};
+
+		var csv = new CsvReader(parserMock);
+			csv.Read();
+			var row = csv.GetRecord<dynamic>();
+
+			Assert.Equal("1", row.Field1);
+			Assert.Equal("one", row.Field2);
+		}
+
+		[Fact]
+		public void TryGetFieldNotInHeaderTest() // https://github.com/JoshClose/CsvHelper/issues/1981
+		{
+			var parserMock = new ParserMock
+			{
+				{ "Id", "piz z/a"},
+				{ "1", "one" },
+				{ "Id" },
+				{ "2" }
+			};
+			var csv = new CsvReader(parserMock);
+			csv.Read();
+			csv.ReadHeader();
+			csv.Read();
+			csv.GetField<string>("piz z/a");
+
+			csv.Read();
+			csv.ReadHeader();
+			csv.Read();
+
+			Assert.False(csv.TryGetField<string>("piz z/a", out var tmp));
+		}
+		private class Nested
+		{
+			public Simple Simple1 { get; set; }
+
+			public Simple Simple2 { get; set; }
+		}
+
+		private class Simple
+		{
+			public int? Id { get; set; }
+
+			public string Name { get; set; }
+		}
+
+		private sealed class SimpleMap : ClassMap<Simple>
+		{
+			public SimpleMap()
+			{
+				Map(m => m.Id);
+				Map(m => m.Name);
+			}
+		}
+
+		private class TestStructParent
+		{
+			public TestStruct Test { get; set; }
+		}
+
+		private sealed class TestStructParentMap : ClassMap<TestStructParent>
+		{
+			public TestStructParentMap()
+			{
+				References<TestStructMap>(m => m.Test);
+			}
+		}
+
+		private struct TestStruct
+		{
+			public int Id { get; set; }
+
+			public string Name { get; set; }
+		}
+
+		private sealed class TestStructMap : ClassMap<TestStruct>
+		{
+			public TestStructMap()
+			{
+				Map(m => m.Id);
+				Map(m => m.Name);
+			}
+		}
+
+		private class OnlyFields
+		{
+			public string Name;
+		}
+
+		private sealed class OnlyFieldsMap : ClassMap<OnlyFields>
+		{
+			public OnlyFieldsMap()
+			{
+				Map(m => m.Name);
+			}
+		}
+
+		private class TestBoolean
+		{
+			public bool BoolColumn { get; set; }
+
+			public bool BoolNullableColumn { get; set; }
+
+			public string StringColumn { get; set; }
+		}
+
+		private class TestDefaultValues
+		{
+			public int IntColumn { get; set; }
+
+			public string StringColumn { get; set; }
+		}
+
+		private sealed class TestDefaultValuesMap : ClassMap<TestDefaultValues>
+		{
+			public TestDefaultValuesMap()
+			{
+				Map(m => m.IntColumn).Default(-1);
+				Map(m => m.StringColumn).Default((string)null);
+			}
+		}
+
+		private class TestNullable
+		{
+			public int? IntColumn { get; set; }
+
+			public string StringColumn { get; set; }
+
+			public Guid? GuidColumn { get; set; }
+		}
+
+		[DebuggerDisplay("IntColumn = {IntColumn}, StringColumn = {StringColumn}, IgnoredColumn = {IgnoredColumn}, TypeConvertedColumn = {TypeConvertedColumn}, FirstColumn = {FirstColumn}")]
+		private class TestRecord
+		{
+			public int IntColumn { get; set; }
+
+			public string StringColumn { get; set; }
+
+			public string IgnoredColumn { get; set; }
+
+			public string TypeConvertedColumn { get; set; }
+
+			public int FirstColumn { get; set; }
+
+			public Guid GuidColumn { get; set; }
+
+			public int NoMatchingFields { get; set; }
+		}
+
+		private sealed class TestRecordMap : ClassMap<TestRecord>
+		{
+			public TestRecordMap()
+			{
+				Map(m => m.IntColumn).TypeConverter<Int32Converter>();
+				Map(m => m.StringColumn).Name("String Column");
+				Map(m => m.TypeConvertedColumn).Index(1).TypeConverter<TestTypeConverter>();
+				Map(m => m.FirstColumn).Index(0);
+				Map(m => m.GuidColumn);
+				Map(m => m.NoMatchingFields);
+			}
+		}
+
+		private class TestRecordDuplicateHeaderNames
+		{
+			public string Column1 { get; set; }
+
+			public string Column2 { get; set; }
+
+			public string Column3 { get; set; }
+		}
+
+		private sealed class TestRecordDuplicateHeaderNamesMap : ClassMap<TestRecordDuplicateHeaderNames>
+		{
+			public TestRecordDuplicateHeaderNamesMap()
+			{
+				Map(m => m.Column1).Name("Column").NameIndex(0);
+				Map(m => m.Column2).Name("Column").NameIndex(1);
+				Map(m => m.Column3).Name("Column").NameIndex(2);
+			}
+		}
+
+		private class TestTypeConverter : DefaultTypeConverter
+		{
+			public override object ConvertFromString(string text, IReaderRow row, MemberMapData propertyMapData)
+			{
+				return "test";
+			}
+		}
+	}
+}