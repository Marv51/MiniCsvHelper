﻿// Copyright 2009-2022 Josh Close
// This file is a part of CsvHelper and is dual licensed under MS-PL and Apache 2.0.
// See LICENSE.txt for details or visit http://www.opensource.org/licenses/ms-pl.html for MS-PL and http://opensource.org/licenses/Apache-2.0 for Apache 2.0.
// https://github.com/JoshClose/CsvHelper
using System;
using System.Collections.Generic;
using System.IO;
using CsvHelper.Configuration;
using CsvHelper.TypeConversion;
using System.Linq;
using System.Reflection;
using System.Threading.Tasks;
using CsvHelper.Expressions;
using System.Globalization;
using System.Runtime.CompilerServices;
using System.Threading;

namespace CsvHelper
{
	/// <summary>
	/// Reads data that was parsed from <see cref="IParser" />.
	/// </summary>
	public class CsvReader : IReader
	{
		private readonly Lazy<RecordManager> recordManager;
		private readonly bool detectColumnCountChanges;
		private readonly Dictionary<string, List<int>> namedIndexes = new Dictionary<string, List<int>>();
		private readonly Dictionary<string, (string, int)> namedIndexCache = new Dictionary<string, (string, int)>();
		private readonly Dictionary<Type, TypeConverterOptions> typeConverterOptionsCache = new Dictionary<Type, TypeConverterOptions>();
		private readonly MemberMapData reusableMemberMapData = new MemberMapData(null);
		private readonly bool hasHeaderRecord;
		private readonly HeaderValidated headerValidated;
		private readonly ShouldSkipRecord? shouldSkipRecord;
		private readonly ReadingExceptionOccurred readingExceptionOccurred;
		private readonly CultureInfo cultureInfo;
		private readonly bool ignoreBlankLines;
		private readonly MissingFieldFound missingFieldFound;
		private readonly bool includePrivateMembers;
		private readonly PrepareHeaderForMatch prepareHeaderForMatch;

		private CsvContext context;
		private bool disposed;
		private IParser parser;
		private int columnCount;
		private int currentIndex = -1;
		private bool hasBeenRead;
		private string[]? headerRecord;

		/// <inheritdoc/>
		public virtual int ColumnCount => columnCount;

		/// <inheritdoc/>
		public virtual int CurrentIndex => currentIndex;

		/// <inheritdoc/>
		public virtual string[]? HeaderRecord => headerRecord;

		/// <inheritdoc/>
		public virtual CsvContext Context => context;

		/// <inheritdoc/>
		public virtual IReaderConfiguration Configuration { get; private set; }

		/// <inheritdoc/>
		public virtual IParser Parser => parser;

		/// <summary>
		/// Creates a new CSV reader using the given <see cref="TextReader" />.
		/// </summary>
		/// <param name="reader">The reader.</param>
		/// <param name="culture">The culture.</param>
		/// <param name="leaveOpen"><c>true</c> to leave the <see cref="TextReader"/> open after the <see cref="CsvReader"/> object is disposed, otherwise <c>false</c>.</param>
		public CsvReader(TextReader reader, CultureInfo culture, bool leaveOpen = false) : this(new CsvParser(reader, culture, leaveOpen)) { }

		/// <summary>
		/// Creates a new CSV reader using the given <see cref="TextReader" /> and
		/// <see cref="CsvHelper.Configuration.CsvConfiguration" /> and <see cref="CsvParser" /> as the default parser.
		/// </summary>
		/// <param name="reader">The reader.</param>
		/// <param name="configuration">The configuration.</param>
		public CsvReader(TextReader reader, IReaderConfiguration configuration) : this(new CsvParser(reader, configuration)) { }

		/// <summary>
		/// Creates a new CSV reader using the given <see cref="IParser" />.
		/// </summary>
		/// <param name="parser">The <see cref="IParser" /> used to parse the CSV file.</param>
		public CsvReader(IParser parser)
		{
			Configuration = parser.Configuration as IReaderConfiguration ?? throw new ConfigurationException($"The {nameof(IParser)} configuration must implement {nameof(IReaderConfiguration)} to be used in {nameof(CsvReader)}.");

			this.parser = parser ?? throw new ArgumentNullException(nameof(parser));
			context = parser.Context ?? throw new InvalidOperationException($"For {nameof(IParser)} to be used in {nameof(CsvReader)}, {nameof(IParser.Context)} must also implement {nameof(CsvContext)}.");
			context.Reader = this;
			recordManager = new Lazy<RecordManager>(() => ObjectResolver.Current.Resolve<RecordManager>(this));

			cultureInfo = Configuration.CultureInfo;
			detectColumnCountChanges = Configuration.DetectColumnCountChanges;
			hasHeaderRecord = Configuration.HasHeaderRecord;
			headerValidated = Configuration.HeaderValidated;
			ignoreBlankLines = Configuration.IgnoreBlankLines;
			includePrivateMembers = Configuration.IncludePrivateMembers;
			missingFieldFound = Configuration.MissingFieldFound;
			prepareHeaderForMatch = Configuration.PrepareHeaderForMatch;
			readingExceptionOccurred = Configuration.ReadingExceptionOccurred;
			shouldSkipRecord = Configuration.ShouldSkipRecord;
		}

		/// <inheritdoc/>
		public virtual bool ReadHeader()
		{
			if (!hasHeaderRecord)
			{
				throw new ReaderException(context, "Configuration.HasHeaderRecord is false.");
			}

			headerRecord = parser.Record;
			ParseNamedIndexes();

			return headerRecord != null;
		}

		/// <inheritdoc/>
		public virtual void ValidateHeader<T>()
		{
			ValidateHeader(typeof(T));
		}

		/// <inheritdoc/>
		public virtual void ValidateHeader(Type type)
		{
			if (hasHeaderRecord == false)
			{
				throw new InvalidOperationException($"Validation can't be performed on a the header if no header exists. {nameof(Configuration.HasHeaderRecord)} can't be false.");
			}

			CheckHasBeenRead();

			if (headerRecord == null)
			{
				throw new InvalidOperationException($"The header must be read before it can be validated.");
			}

			if (context.Maps[type] == null)
			{
				context.Maps.Add(context.AutoMap(type));
			}

			var map = context.Maps[type];
			var invalidHeaders = new List<InvalidHeader>();
			ValidateHeader(map, invalidHeaders);

			var args = new HeaderValidatedArgs(invalidHeaders.ToArray(), context);
			headerValidated?.Invoke(args);
		}

		/// <inheritdoc/>
		protected virtual void ValidateHeader(ClassMap map, List<InvalidHeader> invalidHeaders)
		{
			foreach (var parameter in map.ParameterMaps)
			{
				if (parameter.Data.Ignore)
				{
					continue;
				}

				if (parameter.Data.IsConstantSet)
				{
					// If ConvertUsing and Constant don't require a header.
					continue;
				}

				if (parameter.Data.IsIndexSet && !parameter.Data.IsNameSet)
				{
					// If there is only an index set, we don't want to validate the header name.
					continue;
				}

				if (parameter.ConstructorTypeMap != null)
				{
					ValidateHeader(parameter.ConstructorTypeMap, invalidHeaders);
				}
				else if (parameter.ReferenceMap != null)
				{
					ValidateHeader(parameter.ReferenceMap.Data.Mapping, invalidHeaders);
				}
				else
				{
					var index = GetFieldIndex(parameter.Data.Names.ToArray(), parameter.Data.NameIndex, true);
					var isValid = index != -1 || parameter.Data.IsOptional;
					if (!isValid)
					{
						invalidHeaders.Add(new InvalidHeader { Index = parameter.Data.NameIndex, Names = parameter.Data.Names.ToList() });
					}
				}
			}

			foreach (var memberMap in map.MemberMaps)
			{
				if (memberMap.Data.Ignore || !CanRead(memberMap))
				{
					continue;
				}

				if (memberMap.Data.ReadingConvertExpression != null || memberMap.Data.IsConstantSet)
				{
					// If ConvertUsing and Constant don't require a header.
					continue;
				}

				if (memberMap.Data.IsIndexSet && !memberMap.Data.IsNameSet)
				{
					// If there is only an index set, we don't want to validate the header name.
					continue;
				}

				var index = GetFieldIndex(memberMap.Data.Names.ToArray(), memberMap.Data.NameIndex, true);
				var isValid = index != -1 || memberMap.Data.IsOptional;
				if (!isValid)
				{
					invalidHeaders.Add(new InvalidHeader { Index = memberMap.Data.NameIndex, Names = memberMap.Data.Names.ToList() });
				}
			}

			foreach (var referenceMap in map.ReferenceMaps)
			{
				if (!CanRead(referenceMap))
				{
					continue;
				}

				ValidateHeader(referenceMap.Data.Mapping, invalidHeaders);
			}
		}

		/// <inheritdoc/>
		public virtual bool Read()
		{
			// Don't forget about the async method below!

			bool hasMoreRecords;
			do
			{
				hasMoreRecords = parser.Read();
				hasBeenRead = true;
			}
			while (hasMoreRecords && (shouldSkipRecord?.Invoke(new ShouldSkipRecordArgs(this)) ?? false));

			currentIndex = -1;

			if (detectColumnCountChanges && hasMoreRecords)
			{
				if (columnCount > 0 && columnCount != parser.Count)
				{
					var csvException = new BadDataException(context, "An inconsistent number of columns has been detected.");

					var args = new ReadingExceptionOccurredArgs(csvException);
					if (readingExceptionOccurred?.Invoke(args) ?? true)
					{
						throw csvException;
					}
				}

				columnCount = parser.Count;
			}

			return hasMoreRecords;
		}

		/// <inheritdoc/>
		public virtual async Task<bool> ReadAsync()
		{
			bool hasMoreRecords;
			do
			{
				hasMoreRecords = await parser.ReadAsync().ConfigureAwait(false);
				hasBeenRead = true;
			}
			while (hasMoreRecords && (shouldSkipRecord?.Invoke(new ShouldSkipRecordArgs(this)) ?? false));

			currentIndex = -1;

			if (detectColumnCountChanges && hasMoreRecords)
			{
				if (columnCount > 0 && columnCount != parser.Count)
				{
					var csvException = new BadDataException(context, "An inconsistent number of columns has been detected.");

					var args = new ReadingExceptionOccurredArgs(csvException);
					if (readingExceptionOccurred?.Invoke(args) ?? true)
					{
						throw csvException;
					}
				}

				columnCount = parser.Count;
			}

			return hasMoreRecords;
		}

		/// <inheritdoc/>
		public virtual string? this[int index]
		{
			get
			{
				CheckHasBeenRead();

				return GetField(index);
			}
		}

		/// <inheritdoc/>
		public virtual string? this[string name]
		{
			get
			{
				CheckHasBeenRead();

				return GetField(name);
			}
		}

		/// <inheritdoc/>
		public virtual string? this[string name, int index]
		{
			get
			{
				CheckHasBeenRead();

				return GetField(name, index);
			}
		}

		/// <inheritdoc/>
		public virtual string? GetField(int index)
		{
			CheckHasBeenRead();

			// Set the current index being used so we
			// have more information if an error occurs
			// when reading records.
			currentIndex = index;

			if (index >= parser.Count || index < 0)
			{
<<<<<<< HEAD
				if (ignoreBlankLines)
				{
					var args = new MissingFieldFoundArgs(null, index, context);
					missingFieldFound?.Invoke(args);
				}

=======
				context.ReaderConfiguration.MissingFieldFound?.Invoke(null, index, context);
>>>>>>> d7392068
				return default;
			}

			var field = parser[index];

			return field;
		}

		/// <inheritdoc/>
		public virtual string? GetField(string name)
		{
			CheckHasBeenRead();

			var index = GetFieldIndex(name);
			if (index < 0)
			{
				return null;
			}

			return GetField(index);
		}

		/// <inheritdoc/>
		public virtual string? GetField(string name, int index)
		{
			CheckHasBeenRead();

			var fieldIndex = GetFieldIndex(name, index);
			if (fieldIndex < 0)
			{
				return null;
			}

			return GetField(fieldIndex);
		}

		/// <inheritdoc/>
		public virtual object? GetField(Type type, int index)
		{
			CheckHasBeenRead();

			var converter = context.TypeConverterCache.GetConverter(type);
			return GetField(type, index, converter);
		}

		/// <inheritdoc/>
		public virtual object? GetField(Type type, string name)
		{
			CheckHasBeenRead();

			var converter = context.TypeConverterCache.GetConverter(type);
			return GetField(type, name, converter);
		}

		/// <inheritdoc/>
		public virtual object? GetField(Type type, string name, int index)
		{
			CheckHasBeenRead();

			var converter = context.TypeConverterCache.GetConverter(type);
			return GetField(type, name, index, converter);
		}

		/// <inheritdoc/>
		public virtual object? GetField(Type type, int index, ITypeConverter converter)
		{
			CheckHasBeenRead();

			reusableMemberMapData.Index = index;
			reusableMemberMapData.TypeConverter = converter;
			if (!typeConverterOptionsCache.TryGetValue(type, out TypeConverterOptions typeConverterOptions))
			{
				typeConverterOptions = TypeConverterOptions.Merge(new TypeConverterOptions { CultureInfo = cultureInfo }, context.TypeConverterOptionsCache.GetOptions(type));
				typeConverterOptionsCache.Add(type, typeConverterOptions);
			}

			reusableMemberMapData.TypeConverterOptions = typeConverterOptions;

			var field = GetField(index);
			return converter.ConvertFromString(field, this, reusableMemberMapData);
		}

		/// <inheritdoc/>
		public virtual object? GetField(Type type, string name, ITypeConverter converter)
		{
			CheckHasBeenRead();

			var index = GetFieldIndex(name);
			return GetField(type, index, converter);
		}

		/// <inheritdoc/>
		public virtual object? GetField(Type type, string name, int index, ITypeConverter converter)
		{
			CheckHasBeenRead();

			var fieldIndex = GetFieldIndex(name, index);
			return GetField(type, fieldIndex, converter);
		}

		/// <inheritdoc/>
		public virtual T? GetField<T>(int index)
		{
			CheckHasBeenRead();

			var converter = context.TypeConverterCache.GetConverter<T>();
			return GetField<T>(index, converter);
		}

		/// <inheritdoc/>
		public virtual T? GetField<T>(string name)
		{
			CheckHasBeenRead();

			var converter = context.TypeConverterCache.GetConverter<T>();
			return GetField<T>(name, converter);
		}

		/// <inheritdoc/>
		public virtual T? GetField<T>(string name, int index)
		{
			CheckHasBeenRead();

			var converter = context.TypeConverterCache.GetConverter<T>();
			return GetField<T>(name, index, converter);
		}

		/// <inheritdoc/>
		public virtual T? GetField<T>(int index, ITypeConverter converter)
		{
			CheckHasBeenRead();

			if (index >= parser.Count || index < 0)
			{
<<<<<<< HEAD
				currentIndex = index;
				if (ignoreBlankLines)
				{
					var args = new MissingFieldFoundArgs(null, index, context);
					missingFieldFound?.Invoke(args);
				}
=======
				context.CurrentIndex = index;
				context.ReaderConfiguration.MissingFieldFound?.Invoke(null, index, context);
>>>>>>> d7392068

				return default;
			}

			return (T)GetField(typeof(T), index, converter);
		}

		/// <inheritdoc/>
		public virtual T? GetField<T>(string name, ITypeConverter converter)
		{
			CheckHasBeenRead();

			var index = GetFieldIndex(name);
			return GetField<T>(index, converter);
		}

		/// <inheritdoc/>
		public virtual T? GetField<T>(string name, int index, ITypeConverter converter)
		{
			CheckHasBeenRead();

			var fieldIndex = GetFieldIndex(name, index);
			return GetField<T>(fieldIndex, converter);
		}

		/// <inheritdoc/>
		public virtual T? GetField<T, TConverter>(int index) where TConverter : ITypeConverter
		{
			CheckHasBeenRead();

			var converter = ObjectResolver.Current.Resolve<TConverter>();
			return GetField<T>(index, converter);
		}

		/// <inheritdoc/>
		public virtual T? GetField<T, TConverter>(string name) where TConverter : ITypeConverter
		{
			CheckHasBeenRead();

			var converter = ObjectResolver.Current.Resolve<TConverter>();
			return GetField<T>(name, converter);
		}

		/// <inheritdoc/>
		public virtual T? GetField<T, TConverter>(string name, int index) where TConverter : ITypeConverter
		{
			CheckHasBeenRead();

			var converter = ObjectResolver.Current.Resolve<TConverter>();
			return GetField<T>(name, index, converter);
		}

		/// <inheritdoc/>
		public virtual bool TryGetField(Type type, int index, out object? field)
		{
			CheckHasBeenRead();

			var converter = context.TypeConverterCache.GetConverter(type);
			return TryGetField(type, index, converter, out field);
		}

		/// <inheritdoc/>
		public virtual bool TryGetField(Type type, string name, out object? field)
		{
			CheckHasBeenRead();

			var converter = context.TypeConverterCache.GetConverter(type);
			return TryGetField(type, name, converter, out field);
		}

		/// <inheritdoc/>
		public virtual bool TryGetField(Type type, string name, int index, out object? field)
		{
			CheckHasBeenRead();

			var converter = context.TypeConverterCache.GetConverter(type);
			return TryGetField(type, name, index, converter, out field);
		}

		/// <inheritdoc/>
		public virtual bool TryGetField(Type type, int index, ITypeConverter converter, out object? field)
		{
			CheckHasBeenRead();

			// TypeConverter.IsValid() just wraps a
			// ConvertFrom() call in a try/catch, so lets not
			// do it twice and just do it ourselves.
			try
			{
				field = GetField(type, index, converter);
				return true;
			}
			catch
			{
				field = type.GetTypeInfo().IsValueType ? ObjectResolver.Current.Resolve(type) : null;
				return false;
			}
		}

		/// <inheritdoc/>
		public virtual bool TryGetField(Type type, string name, ITypeConverter converter, out object? field)
		{
			CheckHasBeenRead();

			var index = GetFieldIndex(name, isTryGet: true);
			if (index == -1)
			{
				field = type.GetTypeInfo().IsValueType ? ObjectResolver.Current.Resolve(type) : null;
				return false;
			}

			return TryGetField(type, index, converter, out field);
		}

		/// <inheritdoc/>
		public virtual bool TryGetField(Type type, string name, int index, ITypeConverter converter, out object? field)
		{
			CheckHasBeenRead();

			var fieldIndex = GetFieldIndex(name, index, true);
			if (fieldIndex == -1)
			{
				field = type.GetTypeInfo().IsValueType ? ObjectResolver.Current.Resolve(type) : null;
				return false;
			}

			return TryGetField(type, fieldIndex, converter, out field);
		}

		/// <inheritdoc/>
		public virtual bool TryGetField<T>(int index, out T? field)
		{
			CheckHasBeenRead();

			var converter = context.TypeConverterCache.GetConverter<T>();
			return TryGetField(index, converter, out field);
		}

		/// <inheritdoc/>
		public virtual bool TryGetField<T>(string name, out T? field)
		{
			CheckHasBeenRead();

			var converter = context.TypeConverterCache.GetConverter<T>();
			return TryGetField(name, converter, out field);
		}

		/// <inheritdoc/>
		public virtual bool TryGetField<T>(string name, int index, out T? field)
		{
			CheckHasBeenRead();

			var converter = context.TypeConverterCache.GetConverter<T>();
			return TryGetField(name, index, converter, out field);
		}

		/// <inheritdoc/>
		public virtual bool TryGetField<T>(int index, ITypeConverter converter, out T? field)
		{
			CheckHasBeenRead();

			// TypeConverter.IsValid() just wraps a
			// ConvertFrom() call in a try/catch, so lets not
			// do it twice and just do it ourselves.
			try
			{
				field = GetField<T>(index, converter);
				return true;
			}
			catch
			{
				field = default;
				return false;
			}
		}

		/// <inheritdoc/>
		public virtual bool TryGetField<T>(string name, ITypeConverter converter, out T? field)
		{
			CheckHasBeenRead();

			var index = GetFieldIndex(name, isTryGet: true);
			if (index == -1)
			{
				field = default;
				return false;
			}

			return TryGetField(index, converter, out field);
		}

		/// <inheritdoc/>
		public virtual bool TryGetField<T>(string name, int index, ITypeConverter converter, out T? field)
		{
			CheckHasBeenRead();

			var fieldIndex = GetFieldIndex(name, index, true);
			if (fieldIndex == -1)
			{
				field = default;
				return false;
			}

			return TryGetField(fieldIndex, converter, out field);
		}

		/// <inheritdoc/>
		public virtual bool TryGetField<T, TConverter>(int index, out T? field) where TConverter : ITypeConverter
		{
			CheckHasBeenRead();

			var converter = ObjectResolver.Current.Resolve<TConverter>();
			return TryGetField(index, converter, out field);
		}

		/// <inheritdoc/>
		public virtual bool TryGetField<T, TConverter>(string name, out T? field) where TConverter : ITypeConverter
		{
			CheckHasBeenRead();

			var converter = ObjectResolver.Current.Resolve<TConverter>();
			return TryGetField(name, converter, out field);
		}

		/// <inheritdoc/>
		public virtual bool TryGetField<T, TConverter>(string name, int index, out T? field) where TConverter : ITypeConverter
		{
			CheckHasBeenRead();

			var converter = ObjectResolver.Current.Resolve<TConverter>();
			return TryGetField(name, index, converter, out field);
		}

		/// <inheritdoc/>
		public virtual T? GetRecord<T>()
		{
			CheckHasBeenRead();

			if (headerRecord == null && hasHeaderRecord)
			{
				ReadHeader();
				ValidateHeader<T>();

				if (!Read())
				{
					return default;
				}
			}

			T record;
			try
			{
				record = recordManager.Value.Create<T>();
			}
			catch (Exception ex)
			{
				var csvHelperException = ex as CsvHelperException ?? new ReaderException(context, "An unexpected error occurred.", ex);

				var args = new ReadingExceptionOccurredArgs(csvHelperException);
				if (readingExceptionOccurred?.Invoke(args) ?? true)
				{
					if (ex is CsvHelperException)
					{
						throw;
					}
					else
					{
						throw csvHelperException;
					}
				}

				record = default;
			}

			return record;
		}

		/// <inheritdoc/>
		public virtual T? GetRecord<T>(T anonymousTypeDefinition)
		{
			if (anonymousTypeDefinition == null)
			{
				throw new ArgumentNullException(nameof(anonymousTypeDefinition));
			}

			if (!anonymousTypeDefinition.GetType().IsAnonymous())
			{
				throw new ArgumentException($"Argument is not an anonymous type.", nameof(anonymousTypeDefinition));
			}

			return GetRecord<T>();
		}

		/// <inheritdoc/>
		public virtual object? GetRecord(Type type)
		{
			CheckHasBeenRead();

			if (headerRecord == null && hasHeaderRecord)
			{
				ReadHeader();
				ValidateHeader(type);

				if (!Read())
				{
					return null;
				}
			}

			object record;
			try
			{
				record = recordManager.Value.Create(type);
			}
			catch (Exception ex)
			{
				var csvHelperException = ex as CsvHelperException ?? new ReaderException(context, "An unexpected error occurred.", ex);

				var args = new ReadingExceptionOccurredArgs(csvHelperException);
				if (readingExceptionOccurred?.Invoke(args) ?? true)
				{
					if (ex is CsvHelperException)
					{
						throw;
					}
					else
					{
						throw csvHelperException;
					}
				}

				record = default;
			}

			return record;
		}

		/// <inheritdoc/>
		public virtual IEnumerable<T> GetRecords<T>()
		{
			if (disposed)
			{
				throw new ObjectDisposedException(nameof(CsvReader),
					"GetRecords<T>() returns an IEnumerable<T> that yields records. This means that the method isn't actually called until " +
					"you try and access the values. e.g. .ToList() Did you create CsvReader inside a using block and are now trying to access " +
					"the records outside of that using block?"
				);
			}

			// Don't need to check if it's been read
			// since we're doing the reading ourselves.

			if (hasHeaderRecord && headerRecord == null)
			{
				if (!Read())
				{
					yield break;
				}

				ReadHeader();
				ValidateHeader<T>();
			}

			while (Read())
			{
				T record;
				try
				{
					record = recordManager.Value.Create<T>();
				}
				catch (Exception ex)
				{
					var csvHelperException = ex as CsvHelperException ?? new ReaderException(context, "An unexpected error occurred.", ex);

					var args = new ReadingExceptionOccurredArgs(csvHelperException);
					if (readingExceptionOccurred?.Invoke(args) ?? true)
					{
						if (ex is CsvHelperException)
						{
							throw;
						}
						else
						{
							throw csvHelperException;
						}
					}

					// If the callback doesn't throw, keep going.
					continue;
				}

				yield return record;
			}
		}

		/// <inheritdoc/>
		public virtual IEnumerable<T> GetRecords<T>(T anonymousTypeDefinition)
		{
			if (anonymousTypeDefinition == null)
			{
				throw new ArgumentNullException(nameof(anonymousTypeDefinition));
			}

			if (!anonymousTypeDefinition.GetType().IsAnonymous())
			{
				throw new ArgumentException($"Argument is not an anonymous type.", nameof(anonymousTypeDefinition));
			}

			return GetRecords<T>();
		}

		/// <inheritdoc/>
		public virtual IEnumerable<object?> GetRecords(Type type)
		{
			if (disposed)
			{
				throw new ObjectDisposedException(nameof(CsvReader),
					"GetRecords<object>() returns an IEnumerable<T> that yields records. This means that the method isn't actually called until " +
					"you try and access the values. e.g. .ToList() Did you create CsvReader inside a using block and are now trying to access " +
					"the records outside of that using block?"
				);
			}

			// Don't need to check if it's been read
			// since we're doing the reading ourselves.

			if (hasHeaderRecord && headerRecord == null)
			{
				if (!Read())
				{
					yield break;
				}

				ReadHeader();
				ValidateHeader(type);
			}

			while (Read())
			{
				object? record;
				try
				{
					record = recordManager.Value.Create(type);
				}
				catch (Exception ex)
				{
					var csvHelperException = ex as CsvHelperException ?? new ReaderException(context, "An unexpected error occurred.", ex);

					var args = new ReadingExceptionOccurredArgs(csvHelperException);
					if (readingExceptionOccurred?.Invoke(args) ?? true)
					{
						if (ex is CsvHelperException)
						{
							throw;
						}
						else
						{
							throw csvHelperException;
						}
					}

					// If the callback doesn't throw, keep going.
					continue;
				}

				yield return record;
			}
		}

		/// <inheritdoc/>
		public virtual IEnumerable<T> EnumerateRecords<T>(T record)
		{
			if (disposed)
			{
				throw new ObjectDisposedException(nameof(CsvReader),
					"GetRecords<T>() returns an IEnumerable<T> that yields records. This means that the method isn't actually called until " +
					"you try and access the values. e.g. .ToList() Did you create CsvReader inside a using block and are now trying to access " +
					"the records outside of that using block?"
				);
			}

			// Don't need to check if it's been read
			// since we're doing the reading ourselves.

			if (hasHeaderRecord && headerRecord == null)
			{
				if (!Read())
				{
					yield break;
				}

				ReadHeader();
				ValidateHeader<T>();
			}

			while (Read())
			{
				try
				{
					recordManager.Value.Hydrate(record);
				}
				catch (Exception ex)
				{
					var csvHelperException = ex as CsvHelperException ?? new ReaderException(context, "An unexpected error occurred.", ex);

					var args = new ReadingExceptionOccurredArgs(csvHelperException);
					if (readingExceptionOccurred?.Invoke(args) ?? true)
					{
						if (ex is CsvHelperException)
						{
							throw;
						}
						else
						{
							throw csvHelperException;
						}
					}

					// If the callback doesn't throw, keep going.
					continue;
				}

				yield return record;
			}
		}

#if !NET45
		/// <inheritdoc/>
		public virtual async IAsyncEnumerable<T> GetRecordsAsync<T>([EnumeratorCancellation]CancellationToken cancellationToken = default(CancellationToken))
		{
			if (disposed)
			{
				throw new ObjectDisposedException(nameof(CsvReader),
					"GetRecords<T>() returns an IEnumerable<T> that yields records. This means that the method isn't actually called until " +
					"you try and access the values. Did you create CsvReader inside a using block and are now trying to access " +
					"the records outside of that using block?"
				);
			}

			// Don't need to check if it's been read
			// since we're doing the reading ourselves.

			if (hasHeaderRecord && headerRecord == null)
			{
				if (!await ReadAsync().ConfigureAwait(false))
				{
					yield break;
				}

				ReadHeader();
				ValidateHeader<T>();
			}

			while (await ReadAsync().ConfigureAwait(false))
			{
				cancellationToken.ThrowIfCancellationRequested();
				T record;
				try
				{
					record = recordManager.Value.Create<T>();
				}
				catch (Exception ex)
				{
					var csvHelperException = ex as CsvHelperException ?? new ReaderException(context, "An unexpected error occurred.", ex);

					var args = new ReadingExceptionOccurredArgs(csvHelperException);
					if (readingExceptionOccurred?.Invoke(args) ?? true)
					{
						if (ex is CsvHelperException)
						{
							throw;
						}
						else
						{
							throw csvHelperException;
						}
					}

					// If the callback doesn't throw, keep going.
					continue;
				}

				yield return record;
			}
		}

		/// <inheritdoc/>
		public virtual IAsyncEnumerable<T> GetRecordsAsync<T>(T anonymousTypeDefinition, CancellationToken cancellationToken = default)
		{
			if (anonymousTypeDefinition == null)
			{
				throw new ArgumentNullException(nameof(anonymousTypeDefinition));
			}

			if (!anonymousTypeDefinition.GetType().IsAnonymous())
			{
				throw new ArgumentException($"Argument is not an anonymous type.", nameof(anonymousTypeDefinition));
			}

			return GetRecordsAsync<T>(cancellationToken);
		}

		/// <inheritdoc/>
		public virtual async IAsyncEnumerable<object?> GetRecordsAsync(Type type, [EnumeratorCancellation] CancellationToken cancellationToken = default)
		{
			if (disposed)
			{
				throw new ObjectDisposedException(nameof(CsvReader),
					"GetRecords<object>() returns an IEnumerable<T> that yields records. This means that the method isn't actually called until " +
					"you try and access the values. Did you create CsvReader inside a using block and are now trying to access " +
					"the records outside of that using block?"
				);
			}

			// Don't need to check if it's been read
			// since we're doing the reading ourselves.

			if (hasHeaderRecord && headerRecord == null)
			{
				if (!await ReadAsync().ConfigureAwait(false))
				{
					yield break;
				}

				ReadHeader();
				ValidateHeader(type);
			}

			while (await ReadAsync().ConfigureAwait(false))
			{
				cancellationToken.ThrowIfCancellationRequested();
				object record;
				try
				{
					record = recordManager.Value.Create(type);
				}
				catch (Exception ex)
				{
					var csvHelperException = ex as CsvHelperException ?? new ReaderException(context, "An unexpected error occurred.", ex);

					var args = new ReadingExceptionOccurredArgs(csvHelperException);
					if (readingExceptionOccurred?.Invoke(args) ?? true)
					{
						if (ex is CsvHelperException)
						{
							throw;
						}
						else
						{
							throw csvHelperException;
						}
					}

					// If the callback doesn't throw, keep going.
					continue;
				}

				yield return record;
			}
		}

		/// <inheritdoc/>
		public virtual async IAsyncEnumerable<T> EnumerateRecordsAsync<T>(T record, [EnumeratorCancellation] CancellationToken cancellationToken = default)
		{
			if (disposed)
			{
				throw new ObjectDisposedException(nameof(CsvReader),
					"GetRecords<T>() returns an IEnumerable<T> that yields records. This means that the method isn't actually called until " +
					"you try and access the values. Did you create CsvReader inside a using block and are now trying to access " +
					"the records outside of that using block?"
				);
			}

			// Don't need to check if it's been read
			// since we're doing the reading ourselves.

			if (hasHeaderRecord && headerRecord == null)
			{
				if (!await ReadAsync().ConfigureAwait(false))
				{
					yield break;
				}

				ReadHeader();
				ValidateHeader<T>();
			}

			while (await ReadAsync().ConfigureAwait(false))
			{
				cancellationToken.ThrowIfCancellationRequested();
				try
				{
					recordManager.Value.Hydrate(record);
				}
				catch (Exception ex)
				{
					var csvHelperException = ex as CsvHelperException ?? new ReaderException(context, "An unexpected error occurred.", ex);

					var args = new ReadingExceptionOccurredArgs(csvHelperException);
					if (readingExceptionOccurred?.Invoke(args) ?? true)
					{
						if (ex is CsvHelperException)
						{
							throw;
						}
						else
						{
							throw csvHelperException;
						}
					}

					// If the callback doesn't throw, keep going.
					continue;
				}

				yield return record;
			}
		}
#endif

		/// <inheritdoc/>
		public virtual int GetFieldIndex(string name, int index = 0, bool isTryGet = false)
		{
			return GetFieldIndex(new[] { name }, index, isTryGet);
		}

		/// <inheritdoc/>
		public virtual int GetFieldIndex(string[] names, int index = 0, bool isTryGet = false, bool isOptional = false)
		{
			if (names == null)
			{
				throw new ArgumentNullException(nameof(names));
			}

			if (!hasHeaderRecord)
			{
				throw new ReaderException(context, "There is no header record to determine the index by name.");
			}

			if (headerRecord == null)
			{
				throw new ReaderException(context, "The header has not been read. You must call ReadHeader() before any fields can be retrieved by name.");
			}

			// Caching the named index speeds up mappings that use ConvertUsing tremendously.
			var nameKey = string.Join("_", names) + index;
			if (namedIndexCache.ContainsKey(nameKey))
			{
				(var cachedName, var cachedIndex) = namedIndexCache[nameKey];
				return namedIndexes[cachedName][cachedIndex];
			}

			// Check all possible names for this field.
			string name = null;
			for (var i = 0; i < names.Length; i++)
			{
				var n = names[i];
				// Get the list of indexes for this name.
				var args = new PrepareHeaderForMatchArgs(n, i);
				var fieldName = prepareHeaderForMatch(args);
				if (namedIndexes.ContainsKey(fieldName))
				{
					name = fieldName;
					break;
				}
			}

			// Check if the index position exists.
			if (name == null || index >= namedIndexes[name].Count)
			{
				// It doesn't exist. The field is missing.
				if (!isTryGet && !isOptional)
				{
					var args = new MissingFieldFoundArgs(names, index, context);
					missingFieldFound?.Invoke(args);
				}

				return -1;
			}

			namedIndexCache.Add(nameKey, (name, index));

			return namedIndexes[name][index];
		}

		/// <inheritdoc/>
		public virtual bool CanRead(MemberMap memberMap)
		{
			var cantRead =
				// Ignored member;
				memberMap.Data.Ignore;

			var property = memberMap.Data.Member as PropertyInfo;
			if (property != null)
			{
				cantRead = cantRead ||
					// Properties that don't have a public setter
					// and we are honoring the accessor modifier.
					property.GetSetMethod() == null && !includePrivateMembers ||
					// Properties that don't have a setter at all.
					property.GetSetMethod(true) == null;
			}

			return !cantRead;
		}

		/// <inheritdoc/>
		public virtual bool CanRead(MemberReferenceMap memberReferenceMap)
		{
			var cantRead = false;

			var property = memberReferenceMap.Data.Member as PropertyInfo;
			if (property != null)
			{
				cantRead =
					// Properties that don't have a public setter
					// and we are honoring the accessor modifier.
					property.GetSetMethod() == null && !includePrivateMembers ||
					// Properties that don't have a setter at all.
					property.GetSetMethod(true) == null;
			}

			return !cantRead;
		}

		/// <inheritdoc/>
		public void Dispose()
		{
			Dispose(true);
			GC.SuppressFinalize(this);
		}

		/// <inheritdoc/>
		protected virtual void Dispose(bool disposing)
		{
			if (disposed)
			{
				return;
			}

			// Dispose managed state (managed objects)
			if (disposing)
			{
				parser.Dispose();
			}

			// Free unmanaged resources (unmanaged objects) and override finalizer
			// Set large fields to null
			context = null;

			disposed = true;
		}

		/// <inheritdoc/>
		[MethodImpl(MethodImplOptions.AggressiveInlining)]
		protected virtual void CheckHasBeenRead()
		{
			if (!hasBeenRead)
			{
				throw new ReaderException(context, "You must call read on the reader before accessing its data.");
			}
		}

		/// <inheritdoc/>
		[MethodImpl(MethodImplOptions.AggressiveInlining)]
		protected virtual void ParseNamedIndexes()
		{
			if (headerRecord == null)
			{
				throw new ReaderException(context, "No header record was found.");
			}

			namedIndexes.Clear();
			namedIndexCache.Clear();

			for (var i = 0; i < headerRecord.Length; i++)
			{
				var args = new PrepareHeaderForMatchArgs(headerRecord[i], i);
				var name = prepareHeaderForMatch(args);
				if (namedIndexes.ContainsKey(name))
				{
					namedIndexes[name].Add(i);
				}
				else
				{
					namedIndexes[name] = new List<int> { i };
				}
			}
		}
	}
}
<|MERGE_RESOLUTION|>--- conflicted
+++ resolved
@@ -1,1391 +1,1375 @@
-﻿// Copyright 2009-2022 Josh Close
-// This file is a part of CsvHelper and is dual licensed under MS-PL and Apache 2.0.
-// See LICENSE.txt for details or visit http://www.opensource.org/licenses/ms-pl.html for MS-PL and http://opensource.org/licenses/Apache-2.0 for Apache 2.0.
-// https://github.com/JoshClose/CsvHelper
-using System;
-using System.Collections.Generic;
-using System.IO;
-using CsvHelper.Configuration;
-using CsvHelper.TypeConversion;
-using System.Linq;
-using System.Reflection;
-using System.Threading.Tasks;
-using CsvHelper.Expressions;
-using System.Globalization;
-using System.Runtime.CompilerServices;
-using System.Threading;
-
-namespace CsvHelper
-{
-	/// <summary>
-	/// Reads data that was parsed from <see cref="IParser" />.
-	/// </summary>
-	public class CsvReader : IReader
-	{
-		private readonly Lazy<RecordManager> recordManager;
-		private readonly bool detectColumnCountChanges;
-		private readonly Dictionary<string, List<int>> namedIndexes = new Dictionary<string, List<int>>();
-		private readonly Dictionary<string, (string, int)> namedIndexCache = new Dictionary<string, (string, int)>();
-		private readonly Dictionary<Type, TypeConverterOptions> typeConverterOptionsCache = new Dictionary<Type, TypeConverterOptions>();
-		private readonly MemberMapData reusableMemberMapData = new MemberMapData(null);
-		private readonly bool hasHeaderRecord;
-		private readonly HeaderValidated headerValidated;
-		private readonly ShouldSkipRecord? shouldSkipRecord;
-		private readonly ReadingExceptionOccurred readingExceptionOccurred;
-		private readonly CultureInfo cultureInfo;
-		private readonly bool ignoreBlankLines;
-		private readonly MissingFieldFound missingFieldFound;
-		private readonly bool includePrivateMembers;
-		private readonly PrepareHeaderForMatch prepareHeaderForMatch;
-
-		private CsvContext context;
-		private bool disposed;
-		private IParser parser;
-		private int columnCount;
-		private int currentIndex = -1;
-		private bool hasBeenRead;
-		private string[]? headerRecord;
-
-		/// <inheritdoc/>
-		public virtual int ColumnCount => columnCount;
-
-		/// <inheritdoc/>
-		public virtual int CurrentIndex => currentIndex;
-
-		/// <inheritdoc/>
-		public virtual string[]? HeaderRecord => headerRecord;
-
-		/// <inheritdoc/>
-		public virtual CsvContext Context => context;
-
-		/// <inheritdoc/>
-		public virtual IReaderConfiguration Configuration { get; private set; }
-
-		/// <inheritdoc/>
-		public virtual IParser Parser => parser;
-
-		/// <summary>
-		/// Creates a new CSV reader using the given <see cref="TextReader" />.
-		/// </summary>
-		/// <param name="reader">The reader.</param>
-		/// <param name="culture">The culture.</param>
-		/// <param name="leaveOpen"><c>true</c> to leave the <see cref="TextReader"/> open after the <see cref="CsvReader"/> object is disposed, otherwise <c>false</c>.</param>
-		public CsvReader(TextReader reader, CultureInfo culture, bool leaveOpen = false) : this(new CsvParser(reader, culture, leaveOpen)) { }
-
-		/// <summary>
-		/// Creates a new CSV reader using the given <see cref="TextReader" /> and
-		/// <see cref="CsvHelper.Configuration.CsvConfiguration" /> and <see cref="CsvParser" /> as the default parser.
-		/// </summary>
-		/// <param name="reader">The reader.</param>
-		/// <param name="configuration">The configuration.</param>
-		public CsvReader(TextReader reader, IReaderConfiguration configuration) : this(new CsvParser(reader, configuration)) { }
-
-		/// <summary>
-		/// Creates a new CSV reader using the given <see cref="IParser" />.
-		/// </summary>
-		/// <param name="parser">The <see cref="IParser" /> used to parse the CSV file.</param>
-		public CsvReader(IParser parser)
-		{
-			Configuration = parser.Configuration as IReaderConfiguration ?? throw new ConfigurationException($"The {nameof(IParser)} configuration must implement {nameof(IReaderConfiguration)} to be used in {nameof(CsvReader)}.");
-
-			this.parser = parser ?? throw new ArgumentNullException(nameof(parser));
-			context = parser.Context ?? throw new InvalidOperationException($"For {nameof(IParser)} to be used in {nameof(CsvReader)}, {nameof(IParser.Context)} must also implement {nameof(CsvContext)}.");
-			context.Reader = this;
-			recordManager = new Lazy<RecordManager>(() => ObjectResolver.Current.Resolve<RecordManager>(this));
-
-			cultureInfo = Configuration.CultureInfo;
-			detectColumnCountChanges = Configuration.DetectColumnCountChanges;
-			hasHeaderRecord = Configuration.HasHeaderRecord;
-			headerValidated = Configuration.HeaderValidated;
-			ignoreBlankLines = Configuration.IgnoreBlankLines;
-			includePrivateMembers = Configuration.IncludePrivateMembers;
-			missingFieldFound = Configuration.MissingFieldFound;
-			prepareHeaderForMatch = Configuration.PrepareHeaderForMatch;
-			readingExceptionOccurred = Configuration.ReadingExceptionOccurred;
-			shouldSkipRecord = Configuration.ShouldSkipRecord;
-		}
-
-		/// <inheritdoc/>
-		public virtual bool ReadHeader()
-		{
-			if (!hasHeaderRecord)
-			{
-				throw new ReaderException(context, "Configuration.HasHeaderRecord is false.");
-			}
-
-			headerRecord = parser.Record;
-			ParseNamedIndexes();
-
-			return headerRecord != null;
-		}
-
-		/// <inheritdoc/>
-		public virtual void ValidateHeader<T>()
-		{
-			ValidateHeader(typeof(T));
-		}
-
-		/// <inheritdoc/>
-		public virtual void ValidateHeader(Type type)
-		{
-			if (hasHeaderRecord == false)
-			{
-				throw new InvalidOperationException($"Validation can't be performed on a the header if no header exists. {nameof(Configuration.HasHeaderRecord)} can't be false.");
-			}
-
-			CheckHasBeenRead();
-
-			if (headerRecord == null)
-			{
-				throw new InvalidOperationException($"The header must be read before it can be validated.");
-			}
-
-			if (context.Maps[type] == null)
-			{
-				context.Maps.Add(context.AutoMap(type));
-			}
-
-			var map = context.Maps[type];
-			var invalidHeaders = new List<InvalidHeader>();
-			ValidateHeader(map, invalidHeaders);
-
-			var args = new HeaderValidatedArgs(invalidHeaders.ToArray(), context);
-			headerValidated?.Invoke(args);
-		}
-
-		/// <inheritdoc/>
-		protected virtual void ValidateHeader(ClassMap map, List<InvalidHeader> invalidHeaders)
-		{
-			foreach (var parameter in map.ParameterMaps)
-			{
-				if (parameter.Data.Ignore)
-				{
-					continue;
-				}
-
-				if (parameter.Data.IsConstantSet)
-				{
-					// If ConvertUsing and Constant don't require a header.
-					continue;
-				}
-
-				if (parameter.Data.IsIndexSet && !parameter.Data.IsNameSet)
-				{
-					// If there is only an index set, we don't want to validate the header name.
-					continue;
-				}
-
-				if (parameter.ConstructorTypeMap != null)
-				{
-					ValidateHeader(parameter.ConstructorTypeMap, invalidHeaders);
-				}
-				else if (parameter.ReferenceMap != null)
-				{
-					ValidateHeader(parameter.ReferenceMap.Data.Mapping, invalidHeaders);
-				}
-				else
-				{
-					var index = GetFieldIndex(parameter.Data.Names.ToArray(), parameter.Data.NameIndex, true);
-					var isValid = index != -1 || parameter.Data.IsOptional;
-					if (!isValid)
-					{
-						invalidHeaders.Add(new InvalidHeader { Index = parameter.Data.NameIndex, Names = parameter.Data.Names.ToList() });
-					}
-				}
-			}
-
-			foreach (var memberMap in map.MemberMaps)
-			{
-				if (memberMap.Data.Ignore || !CanRead(memberMap))
-				{
-					continue;
-				}
-
-				if (memberMap.Data.ReadingConvertExpression != null || memberMap.Data.IsConstantSet)
-				{
-					// If ConvertUsing and Constant don't require a header.
-					continue;
-				}
-
-				if (memberMap.Data.IsIndexSet && !memberMap.Data.IsNameSet)
-				{
-					// If there is only an index set, we don't want to validate the header name.
-					continue;
-				}
-
-				var index = GetFieldIndex(memberMap.Data.Names.ToArray(), memberMap.Data.NameIndex, true);
-				var isValid = index != -1 || memberMap.Data.IsOptional;
-				if (!isValid)
-				{
-					invalidHeaders.Add(new InvalidHeader { Index = memberMap.Data.NameIndex, Names = memberMap.Data.Names.ToList() });
-				}
-			}
-
-			foreach (var referenceMap in map.ReferenceMaps)
-			{
-				if (!CanRead(referenceMap))
-				{
-					continue;
-				}
-
-				ValidateHeader(referenceMap.Data.Mapping, invalidHeaders);
-			}
-		}
-
-		/// <inheritdoc/>
-		public virtual bool Read()
-		{
-			// Don't forget about the async method below!
-
-			bool hasMoreRecords;
-			do
-			{
-				hasMoreRecords = parser.Read();
-				hasBeenRead = true;
-			}
-			while (hasMoreRecords && (shouldSkipRecord?.Invoke(new ShouldSkipRecordArgs(this)) ?? false));
-
-			currentIndex = -1;
-
-			if (detectColumnCountChanges && hasMoreRecords)
-			{
-				if (columnCount > 0 && columnCount != parser.Count)
-				{
-					var csvException = new BadDataException(context, "An inconsistent number of columns has been detected.");
-
-					var args = new ReadingExceptionOccurredArgs(csvException);
-					if (readingExceptionOccurred?.Invoke(args) ?? true)
-					{
-						throw csvException;
-					}
-				}
-
-				columnCount = parser.Count;
-			}
-
-			return hasMoreRecords;
-		}
-
-		/// <inheritdoc/>
-		public virtual async Task<bool> ReadAsync()
-		{
-			bool hasMoreRecords;
-			do
-			{
-				hasMoreRecords = await parser.ReadAsync().ConfigureAwait(false);
-				hasBeenRead = true;
-			}
-			while (hasMoreRecords && (shouldSkipRecord?.Invoke(new ShouldSkipRecordArgs(this)) ?? false));
-
-			currentIndex = -1;
-
-			if (detectColumnCountChanges && hasMoreRecords)
-			{
-				if (columnCount > 0 && columnCount != parser.Count)
-				{
-					var csvException = new BadDataException(context, "An inconsistent number of columns has been detected.");
-
-					var args = new ReadingExceptionOccurredArgs(csvException);
-					if (readingExceptionOccurred?.Invoke(args) ?? true)
-					{
-						throw csvException;
-					}
-				}
-
-				columnCount = parser.Count;
-			}
-
-			return hasMoreRecords;
-		}
-
-		/// <inheritdoc/>
-		public virtual string? this[int index]
-		{
-			get
-			{
-				CheckHasBeenRead();
-
-				return GetField(index);
-			}
-		}
-
-		/// <inheritdoc/>
-		public virtual string? this[string name]
-		{
-			get
-			{
-				CheckHasBeenRead();
-
-				return GetField(name);
-			}
-		}
-
-		/// <inheritdoc/>
-		public virtual string? this[string name, int index]
-		{
-			get
-			{
-				CheckHasBeenRead();
-
-				return GetField(name, index);
-			}
-		}
-
-		/// <inheritdoc/>
-		public virtual string? GetField(int index)
-		{
-			CheckHasBeenRead();
-
-			// Set the current index being used so we
-			// have more information if an error occurs
-			// when reading records.
-			currentIndex = index;
-
-			if (index >= parser.Count || index < 0)
-			{
-<<<<<<< HEAD
-				if (ignoreBlankLines)
-				{
-					var args = new MissingFieldFoundArgs(null, index, context);
-					missingFieldFound?.Invoke(args);
-				}
-
-=======
-				context.ReaderConfiguration.MissingFieldFound?.Invoke(null, index, context);
->>>>>>> d7392068
-				return default;
-			}
-
-			var field = parser[index];
-
-			return field;
-		}
-
-		/// <inheritdoc/>
-		public virtual string? GetField(string name)
-		{
-			CheckHasBeenRead();
-
-			var index = GetFieldIndex(name);
-			if (index < 0)
-			{
-				return null;
-			}
-
-			return GetField(index);
-		}
-
-		/// <inheritdoc/>
-		public virtual string? GetField(string name, int index)
-		{
-			CheckHasBeenRead();
-
-			var fieldIndex = GetFieldIndex(name, index);
-			if (fieldIndex < 0)
-			{
-				return null;
-			}
-
-			return GetField(fieldIndex);
-		}
-
-		/// <inheritdoc/>
-		public virtual object? GetField(Type type, int index)
-		{
-			CheckHasBeenRead();
-
-			var converter = context.TypeConverterCache.GetConverter(type);
-			return GetField(type, index, converter);
-		}
-
-		/// <inheritdoc/>
-		public virtual object? GetField(Type type, string name)
-		{
-			CheckHasBeenRead();
-
-			var converter = context.TypeConverterCache.GetConverter(type);
-			return GetField(type, name, converter);
-		}
-
-		/// <inheritdoc/>
-		public virtual object? GetField(Type type, string name, int index)
-		{
-			CheckHasBeenRead();
-
-			var converter = context.TypeConverterCache.GetConverter(type);
-			return GetField(type, name, index, converter);
-		}
-
-		/// <inheritdoc/>
-		public virtual object? GetField(Type type, int index, ITypeConverter converter)
-		{
-			CheckHasBeenRead();
-
-			reusableMemberMapData.Index = index;
-			reusableMemberMapData.TypeConverter = converter;
-			if (!typeConverterOptionsCache.TryGetValue(type, out TypeConverterOptions typeConverterOptions))
-			{
-				typeConverterOptions = TypeConverterOptions.Merge(new TypeConverterOptions { CultureInfo = cultureInfo }, context.TypeConverterOptionsCache.GetOptions(type));
-				typeConverterOptionsCache.Add(type, typeConverterOptions);
-			}
-
-			reusableMemberMapData.TypeConverterOptions = typeConverterOptions;
-
-			var field = GetField(index);
-			return converter.ConvertFromString(field, this, reusableMemberMapData);
-		}
-
-		/// <inheritdoc/>
-		public virtual object? GetField(Type type, string name, ITypeConverter converter)
-		{
-			CheckHasBeenRead();
-
-			var index = GetFieldIndex(name);
-			return GetField(type, index, converter);
-		}
-
-		/// <inheritdoc/>
-		public virtual object? GetField(Type type, string name, int index, ITypeConverter converter)
-		{
-			CheckHasBeenRead();
-
-			var fieldIndex = GetFieldIndex(name, index);
-			return GetField(type, fieldIndex, converter);
-		}
-
-		/// <inheritdoc/>
-		public virtual T? GetField<T>(int index)
-		{
-			CheckHasBeenRead();
-
-			var converter = context.TypeConverterCache.GetConverter<T>();
-			return GetField<T>(index, converter);
-		}
-
-		/// <inheritdoc/>
-		public virtual T? GetField<T>(string name)
-		{
-			CheckHasBeenRead();
-
-			var converter = context.TypeConverterCache.GetConverter<T>();
-			return GetField<T>(name, converter);
-		}
-
-		/// <inheritdoc/>
-		public virtual T? GetField<T>(string name, int index)
-		{
-			CheckHasBeenRead();
-
-			var converter = context.TypeConverterCache.GetConverter<T>();
-			return GetField<T>(name, index, converter);
-		}
-
-		/// <inheritdoc/>
-		public virtual T? GetField<T>(int index, ITypeConverter converter)
-		{
-			CheckHasBeenRead();
-
-			if (index >= parser.Count || index < 0)
-			{
-<<<<<<< HEAD
-				currentIndex = index;
-				if (ignoreBlankLines)
-				{
-					var args = new MissingFieldFoundArgs(null, index, context);
-					missingFieldFound?.Invoke(args);
-				}
-=======
-				context.CurrentIndex = index;
-				context.ReaderConfiguration.MissingFieldFound?.Invoke(null, index, context);
->>>>>>> d7392068
-
-				return default;
-			}
-
-			return (T)GetField(typeof(T), index, converter);
-		}
-
-		/// <inheritdoc/>
-		public virtual T? GetField<T>(string name, ITypeConverter converter)
-		{
-			CheckHasBeenRead();
-
-			var index = GetFieldIndex(name);
-			return GetField<T>(index, converter);
-		}
-
-		/// <inheritdoc/>
-		public virtual T? GetField<T>(string name, int index, ITypeConverter converter)
-		{
-			CheckHasBeenRead();
-
-			var fieldIndex = GetFieldIndex(name, index);
-			return GetField<T>(fieldIndex, converter);
-		}
-
-		/// <inheritdoc/>
-		public virtual T? GetField<T, TConverter>(int index) where TConverter : ITypeConverter
-		{
-			CheckHasBeenRead();
-
-			var converter = ObjectResolver.Current.Resolve<TConverter>();
-			return GetField<T>(index, converter);
-		}
-
-		/// <inheritdoc/>
-		public virtual T? GetField<T, TConverter>(string name) where TConverter : ITypeConverter
-		{
-			CheckHasBeenRead();
-
-			var converter = ObjectResolver.Current.Resolve<TConverter>();
-			return GetField<T>(name, converter);
-		}
-
-		/// <inheritdoc/>
-		public virtual T? GetField<T, TConverter>(string name, int index) where TConverter : ITypeConverter
-		{
-			CheckHasBeenRead();
-
-			var converter = ObjectResolver.Current.Resolve<TConverter>();
-			return GetField<T>(name, index, converter);
-		}
-
-		/// <inheritdoc/>
-		public virtual bool TryGetField(Type type, int index, out object? field)
-		{
-			CheckHasBeenRead();
-
-			var converter = context.TypeConverterCache.GetConverter(type);
-			return TryGetField(type, index, converter, out field);
-		}
-
-		/// <inheritdoc/>
-		public virtual bool TryGetField(Type type, string name, out object? field)
-		{
-			CheckHasBeenRead();
-
-			var converter = context.TypeConverterCache.GetConverter(type);
-			return TryGetField(type, name, converter, out field);
-		}
-
-		/// <inheritdoc/>
-		public virtual bool TryGetField(Type type, string name, int index, out object? field)
-		{
-			CheckHasBeenRead();
-
-			var converter = context.TypeConverterCache.GetConverter(type);
-			return TryGetField(type, name, index, converter, out field);
-		}
-
-		/// <inheritdoc/>
-		public virtual bool TryGetField(Type type, int index, ITypeConverter converter, out object? field)
-		{
-			CheckHasBeenRead();
-
-			// TypeConverter.IsValid() just wraps a
-			// ConvertFrom() call in a try/catch, so lets not
-			// do it twice and just do it ourselves.
-			try
-			{
-				field = GetField(type, index, converter);
-				return true;
-			}
-			catch
-			{
-				field = type.GetTypeInfo().IsValueType ? ObjectResolver.Current.Resolve(type) : null;
-				return false;
-			}
-		}
-
-		/// <inheritdoc/>
-		public virtual bool TryGetField(Type type, string name, ITypeConverter converter, out object? field)
-		{
-			CheckHasBeenRead();
-
-			var index = GetFieldIndex(name, isTryGet: true);
-			if (index == -1)
-			{
-				field = type.GetTypeInfo().IsValueType ? ObjectResolver.Current.Resolve(type) : null;
-				return false;
-			}
-
-			return TryGetField(type, index, converter, out field);
-		}
-
-		/// <inheritdoc/>
-		public virtual bool TryGetField(Type type, string name, int index, ITypeConverter converter, out object? field)
-		{
-			CheckHasBeenRead();
-
-			var fieldIndex = GetFieldIndex(name, index, true);
-			if (fieldIndex == -1)
-			{
-				field = type.GetTypeInfo().IsValueType ? ObjectResolver.Current.Resolve(type) : null;
-				return false;
-			}
-
-			return TryGetField(type, fieldIndex, converter, out field);
-		}
-
-		/// <inheritdoc/>
-		public virtual bool TryGetField<T>(int index, out T? field)
-		{
-			CheckHasBeenRead();
-
-			var converter = context.TypeConverterCache.GetConverter<T>();
-			return TryGetField(index, converter, out field);
-		}
-
-		/// <inheritdoc/>
-		public virtual bool TryGetField<T>(string name, out T? field)
-		{
-			CheckHasBeenRead();
-
-			var converter = context.TypeConverterCache.GetConverter<T>();
-			return TryGetField(name, converter, out field);
-		}
-
-		/// <inheritdoc/>
-		public virtual bool TryGetField<T>(string name, int index, out T? field)
-		{
-			CheckHasBeenRead();
-
-			var converter = context.TypeConverterCache.GetConverter<T>();
-			return TryGetField(name, index, converter, out field);
-		}
-
-		/// <inheritdoc/>
-		public virtual bool TryGetField<T>(int index, ITypeConverter converter, out T? field)
-		{
-			CheckHasBeenRead();
-
-			// TypeConverter.IsValid() just wraps a
-			// ConvertFrom() call in a try/catch, so lets not
-			// do it twice and just do it ourselves.
-			try
-			{
-				field = GetField<T>(index, converter);
-				return true;
-			}
-			catch
-			{
-				field = default;
-				return false;
-			}
-		}
-
-		/// <inheritdoc/>
-		public virtual bool TryGetField<T>(string name, ITypeConverter converter, out T? field)
-		{
-			CheckHasBeenRead();
-
-			var index = GetFieldIndex(name, isTryGet: true);
-			if (index == -1)
-			{
-				field = default;
-				return false;
-			}
-
-			return TryGetField(index, converter, out field);
-		}
-
-		/// <inheritdoc/>
-		public virtual bool TryGetField<T>(string name, int index, ITypeConverter converter, out T? field)
-		{
-			CheckHasBeenRead();
-
-			var fieldIndex = GetFieldIndex(name, index, true);
-			if (fieldIndex == -1)
-			{
-				field = default;
-				return false;
-			}
-
-			return TryGetField(fieldIndex, converter, out field);
-		}
-
-		/// <inheritdoc/>
-		public virtual bool TryGetField<T, TConverter>(int index, out T? field) where TConverter : ITypeConverter
-		{
-			CheckHasBeenRead();
-
-			var converter = ObjectResolver.Current.Resolve<TConverter>();
-			return TryGetField(index, converter, out field);
-		}
-
-		/// <inheritdoc/>
-		public virtual bool TryGetField<T, TConverter>(string name, out T? field) where TConverter : ITypeConverter
-		{
-			CheckHasBeenRead();
-
-			var converter = ObjectResolver.Current.Resolve<TConverter>();
-			return TryGetField(name, converter, out field);
-		}
-
-		/// <inheritdoc/>
-		public virtual bool TryGetField<T, TConverter>(string name, int index, out T? field) where TConverter : ITypeConverter
-		{
-			CheckHasBeenRead();
-
-			var converter = ObjectResolver.Current.Resolve<TConverter>();
-			return TryGetField(name, index, converter, out field);
-		}
-
-		/// <inheritdoc/>
-		public virtual T? GetRecord<T>()
-		{
-			CheckHasBeenRead();
-
-			if (headerRecord == null && hasHeaderRecord)
-			{
-				ReadHeader();
-				ValidateHeader<T>();
-
-				if (!Read())
-				{
-					return default;
-				}
-			}
-
-			T record;
-			try
-			{
-				record = recordManager.Value.Create<T>();
-			}
-			catch (Exception ex)
-			{
-				var csvHelperException = ex as CsvHelperException ?? new ReaderException(context, "An unexpected error occurred.", ex);
-
-				var args = new ReadingExceptionOccurredArgs(csvHelperException);
-				if (readingExceptionOccurred?.Invoke(args) ?? true)
-				{
-					if (ex is CsvHelperException)
-					{
-						throw;
-					}
-					else
-					{
-						throw csvHelperException;
-					}
-				}
-
-				record = default;
-			}
-
-			return record;
-		}
-
-		/// <inheritdoc/>
-		public virtual T? GetRecord<T>(T anonymousTypeDefinition)
-		{
-			if (anonymousTypeDefinition == null)
-			{
-				throw new ArgumentNullException(nameof(anonymousTypeDefinition));
-			}
-
-			if (!anonymousTypeDefinition.GetType().IsAnonymous())
-			{
-				throw new ArgumentException($"Argument is not an anonymous type.", nameof(anonymousTypeDefinition));
-			}
-
-			return GetRecord<T>();
-		}
-
-		/// <inheritdoc/>
-		public virtual object? GetRecord(Type type)
-		{
-			CheckHasBeenRead();
-
-			if (headerRecord == null && hasHeaderRecord)
-			{
-				ReadHeader();
-				ValidateHeader(type);
-
-				if (!Read())
-				{
-					return null;
-				}
-			}
-
-			object record;
-			try
-			{
-				record = recordManager.Value.Create(type);
-			}
-			catch (Exception ex)
-			{
-				var csvHelperException = ex as CsvHelperException ?? new ReaderException(context, "An unexpected error occurred.", ex);
-
-				var args = new ReadingExceptionOccurredArgs(csvHelperException);
-				if (readingExceptionOccurred?.Invoke(args) ?? true)
-				{
-					if (ex is CsvHelperException)
-					{
-						throw;
-					}
-					else
-					{
-						throw csvHelperException;
-					}
-				}
-
-				record = default;
-			}
-
-			return record;
-		}
-
-		/// <inheritdoc/>
-		public virtual IEnumerable<T> GetRecords<T>()
-		{
-			if (disposed)
-			{
-				throw new ObjectDisposedException(nameof(CsvReader),
-					"GetRecords<T>() returns an IEnumerable<T> that yields records. This means that the method isn't actually called until " +
-					"you try and access the values. e.g. .ToList() Did you create CsvReader inside a using block and are now trying to access " +
-					"the records outside of that using block?"
-				);
-			}
-
-			// Don't need to check if it's been read
-			// since we're doing the reading ourselves.
-
-			if (hasHeaderRecord && headerRecord == null)
-			{
-				if (!Read())
-				{
-					yield break;
-				}
-
-				ReadHeader();
-				ValidateHeader<T>();
-			}
-
-			while (Read())
-			{
-				T record;
-				try
-				{
-					record = recordManager.Value.Create<T>();
-				}
-				catch (Exception ex)
-				{
-					var csvHelperException = ex as CsvHelperException ?? new ReaderException(context, "An unexpected error occurred.", ex);
-
-					var args = new ReadingExceptionOccurredArgs(csvHelperException);
-					if (readingExceptionOccurred?.Invoke(args) ?? true)
-					{
-						if (ex is CsvHelperException)
-						{
-							throw;
-						}
-						else
-						{
-							throw csvHelperException;
-						}
-					}
-
-					// If the callback doesn't throw, keep going.
-					continue;
-				}
-
-				yield return record;
-			}
-		}
-
-		/// <inheritdoc/>
-		public virtual IEnumerable<T> GetRecords<T>(T anonymousTypeDefinition)
-		{
-			if (anonymousTypeDefinition == null)
-			{
-				throw new ArgumentNullException(nameof(anonymousTypeDefinition));
-			}
-
-			if (!anonymousTypeDefinition.GetType().IsAnonymous())
-			{
-				throw new ArgumentException($"Argument is not an anonymous type.", nameof(anonymousTypeDefinition));
-			}
-
-			return GetRecords<T>();
-		}
-
-		/// <inheritdoc/>
-		public virtual IEnumerable<object?> GetRecords(Type type)
-		{
-			if (disposed)
-			{
-				throw new ObjectDisposedException(nameof(CsvReader),
-					"GetRecords<object>() returns an IEnumerable<T> that yields records. This means that the method isn't actually called until " +
-					"you try and access the values. e.g. .ToList() Did you create CsvReader inside a using block and are now trying to access " +
-					"the records outside of that using block?"
-				);
-			}
-
-			// Don't need to check if it's been read
-			// since we're doing the reading ourselves.
-
-			if (hasHeaderRecord && headerRecord == null)
-			{
-				if (!Read())
-				{
-					yield break;
-				}
-
-				ReadHeader();
-				ValidateHeader(type);
-			}
-
-			while (Read())
-			{
-				object? record;
-				try
-				{
-					record = recordManager.Value.Create(type);
-				}
-				catch (Exception ex)
-				{
-					var csvHelperException = ex as CsvHelperException ?? new ReaderException(context, "An unexpected error occurred.", ex);
-
-					var args = new ReadingExceptionOccurredArgs(csvHelperException);
-					if (readingExceptionOccurred?.Invoke(args) ?? true)
-					{
-						if (ex is CsvHelperException)
-						{
-							throw;
-						}
-						else
-						{
-							throw csvHelperException;
-						}
-					}
-
-					// If the callback doesn't throw, keep going.
-					continue;
-				}
-
-				yield return record;
-			}
-		}
-
-		/// <inheritdoc/>
-		public virtual IEnumerable<T> EnumerateRecords<T>(T record)
-		{
-			if (disposed)
-			{
-				throw new ObjectDisposedException(nameof(CsvReader),
-					"GetRecords<T>() returns an IEnumerable<T> that yields records. This means that the method isn't actually called until " +
-					"you try and access the values. e.g. .ToList() Did you create CsvReader inside a using block and are now trying to access " +
-					"the records outside of that using block?"
-				);
-			}
-
-			// Don't need to check if it's been read
-			// since we're doing the reading ourselves.
-
-			if (hasHeaderRecord && headerRecord == null)
-			{
-				if (!Read())
-				{
-					yield break;
-				}
-
-				ReadHeader();
-				ValidateHeader<T>();
-			}
-
-			while (Read())
-			{
-				try
-				{
-					recordManager.Value.Hydrate(record);
-				}
-				catch (Exception ex)
-				{
-					var csvHelperException = ex as CsvHelperException ?? new ReaderException(context, "An unexpected error occurred.", ex);
-
-					var args = new ReadingExceptionOccurredArgs(csvHelperException);
-					if (readingExceptionOccurred?.Invoke(args) ?? true)
-					{
-						if (ex is CsvHelperException)
-						{
-							throw;
-						}
-						else
-						{
-							throw csvHelperException;
-						}
-					}
-
-					// If the callback doesn't throw, keep going.
-					continue;
-				}
-
-				yield return record;
-			}
-		}
-
-#if !NET45
-		/// <inheritdoc/>
-		public virtual async IAsyncEnumerable<T> GetRecordsAsync<T>([EnumeratorCancellation]CancellationToken cancellationToken = default(CancellationToken))
-		{
-			if (disposed)
-			{
-				throw new ObjectDisposedException(nameof(CsvReader),
-					"GetRecords<T>() returns an IEnumerable<T> that yields records. This means that the method isn't actually called until " +
-					"you try and access the values. Did you create CsvReader inside a using block and are now trying to access " +
-					"the records outside of that using block?"
-				);
-			}
-
-			// Don't need to check if it's been read
-			// since we're doing the reading ourselves.
-
-			if (hasHeaderRecord && headerRecord == null)
-			{
-				if (!await ReadAsync().ConfigureAwait(false))
-				{
-					yield break;
-				}
-
-				ReadHeader();
-				ValidateHeader<T>();
-			}
-
-			while (await ReadAsync().ConfigureAwait(false))
-			{
-				cancellationToken.ThrowIfCancellationRequested();
-				T record;
-				try
-				{
-					record = recordManager.Value.Create<T>();
-				}
-				catch (Exception ex)
-				{
-					var csvHelperException = ex as CsvHelperException ?? new ReaderException(context, "An unexpected error occurred.", ex);
-
-					var args = new ReadingExceptionOccurredArgs(csvHelperException);
-					if (readingExceptionOccurred?.Invoke(args) ?? true)
-					{
-						if (ex is CsvHelperException)
-						{
-							throw;
-						}
-						else
-						{
-							throw csvHelperException;
-						}
-					}
-
-					// If the callback doesn't throw, keep going.
-					continue;
-				}
-
-				yield return record;
-			}
-		}
-
-		/// <inheritdoc/>
-		public virtual IAsyncEnumerable<T> GetRecordsAsync<T>(T anonymousTypeDefinition, CancellationToken cancellationToken = default)
-		{
-			if (anonymousTypeDefinition == null)
-			{
-				throw new ArgumentNullException(nameof(anonymousTypeDefinition));
-			}
-
-			if (!anonymousTypeDefinition.GetType().IsAnonymous())
-			{
-				throw new ArgumentException($"Argument is not an anonymous type.", nameof(anonymousTypeDefinition));
-			}
-
-			return GetRecordsAsync<T>(cancellationToken);
-		}
-
-		/// <inheritdoc/>
-		public virtual async IAsyncEnumerable<object?> GetRecordsAsync(Type type, [EnumeratorCancellation] CancellationToken cancellationToken = default)
-		{
-			if (disposed)
-			{
-				throw new ObjectDisposedException(nameof(CsvReader),
-					"GetRecords<object>() returns an IEnumerable<T> that yields records. This means that the method isn't actually called until " +
-					"you try and access the values. Did you create CsvReader inside a using block and are now trying to access " +
-					"the records outside of that using block?"
-				);
-			}
-
-			// Don't need to check if it's been read
-			// since we're doing the reading ourselves.
-
-			if (hasHeaderRecord && headerRecord == null)
-			{
-				if (!await ReadAsync().ConfigureAwait(false))
-				{
-					yield break;
-				}
-
-				ReadHeader();
-				ValidateHeader(type);
-			}
-
-			while (await ReadAsync().ConfigureAwait(false))
-			{
-				cancellationToken.ThrowIfCancellationRequested();
-				object record;
-				try
-				{
-					record = recordManager.Value.Create(type);
-				}
-				catch (Exception ex)
-				{
-					var csvHelperException = ex as CsvHelperException ?? new ReaderException(context, "An unexpected error occurred.", ex);
-
-					var args = new ReadingExceptionOccurredArgs(csvHelperException);
-					if (readingExceptionOccurred?.Invoke(args) ?? true)
-					{
-						if (ex is CsvHelperException)
-						{
-							throw;
-						}
-						else
-						{
-							throw csvHelperException;
-						}
-					}
-
-					// If the callback doesn't throw, keep going.
-					continue;
-				}
-
-				yield return record;
-			}
-		}
-
-		/// <inheritdoc/>
-		public virtual async IAsyncEnumerable<T> EnumerateRecordsAsync<T>(T record, [EnumeratorCancellation] CancellationToken cancellationToken = default)
-		{
-			if (disposed)
-			{
-				throw new ObjectDisposedException(nameof(CsvReader),
-					"GetRecords<T>() returns an IEnumerable<T> that yields records. This means that the method isn't actually called until " +
-					"you try and access the values. Did you create CsvReader inside a using block and are now trying to access " +
-					"the records outside of that using block?"
-				);
-			}
-
-			// Don't need to check if it's been read
-			// since we're doing the reading ourselves.
-
-			if (hasHeaderRecord && headerRecord == null)
-			{
-				if (!await ReadAsync().ConfigureAwait(false))
-				{
-					yield break;
-				}
-
-				ReadHeader();
-				ValidateHeader<T>();
-			}
-
-			while (await ReadAsync().ConfigureAwait(false))
-			{
-				cancellationToken.ThrowIfCancellationRequested();
-				try
-				{
-					recordManager.Value.Hydrate(record);
-				}
-				catch (Exception ex)
-				{
-					var csvHelperException = ex as CsvHelperException ?? new ReaderException(context, "An unexpected error occurred.", ex);
-
-					var args = new ReadingExceptionOccurredArgs(csvHelperException);
-					if (readingExceptionOccurred?.Invoke(args) ?? true)
-					{
-						if (ex is CsvHelperException)
-						{
-							throw;
-						}
-						else
-						{
-							throw csvHelperException;
-						}
-					}
-
-					// If the callback doesn't throw, keep going.
-					continue;
-				}
-
-				yield return record;
-			}
-		}
-#endif
-
-		/// <inheritdoc/>
-		public virtual int GetFieldIndex(string name, int index = 0, bool isTryGet = false)
-		{
-			return GetFieldIndex(new[] { name }, index, isTryGet);
-		}
-
-		/// <inheritdoc/>
-		public virtual int GetFieldIndex(string[] names, int index = 0, bool isTryGet = false, bool isOptional = false)
-		{
-			if (names == null)
-			{
-				throw new ArgumentNullException(nameof(names));
-			}
-
-			if (!hasHeaderRecord)
-			{
-				throw new ReaderException(context, "There is no header record to determine the index by name.");
-			}
-
-			if (headerRecord == null)
-			{
-				throw new ReaderException(context, "The header has not been read. You must call ReadHeader() before any fields can be retrieved by name.");
-			}
-
-			// Caching the named index speeds up mappings that use ConvertUsing tremendously.
-			var nameKey = string.Join("_", names) + index;
-			if (namedIndexCache.ContainsKey(nameKey))
-			{
-				(var cachedName, var cachedIndex) = namedIndexCache[nameKey];
-				return namedIndexes[cachedName][cachedIndex];
-			}
-
-			// Check all possible names for this field.
-			string name = null;
-			for (var i = 0; i < names.Length; i++)
-			{
-				var n = names[i];
-				// Get the list of indexes for this name.
-				var args = new PrepareHeaderForMatchArgs(n, i);
-				var fieldName = prepareHeaderForMatch(args);
-				if (namedIndexes.ContainsKey(fieldName))
-				{
-					name = fieldName;
-					break;
-				}
-			}
-
-			// Check if the index position exists.
-			if (name == null || index >= namedIndexes[name].Count)
-			{
-				// It doesn't exist. The field is missing.
-				if (!isTryGet && !isOptional)
-				{
-					var args = new MissingFieldFoundArgs(names, index, context);
-					missingFieldFound?.Invoke(args);
-				}
-
-				return -1;
-			}
-
-			namedIndexCache.Add(nameKey, (name, index));
-
-			return namedIndexes[name][index];
-		}
-
-		/// <inheritdoc/>
-		public virtual bool CanRead(MemberMap memberMap)
-		{
-			var cantRead =
-				// Ignored member;
-				memberMap.Data.Ignore;
-
-			var property = memberMap.Data.Member as PropertyInfo;
-			if (property != null)
-			{
-				cantRead = cantRead ||
-					// Properties that don't have a public setter
-					// and we are honoring the accessor modifier.
-					property.GetSetMethod() == null && !includePrivateMembers ||
-					// Properties that don't have a setter at all.
-					property.GetSetMethod(true) == null;
-			}
-
-			return !cantRead;
-		}
-
-		/// <inheritdoc/>
-		public virtual bool CanRead(MemberReferenceMap memberReferenceMap)
-		{
-			var cantRead = false;
-
-			var property = memberReferenceMap.Data.Member as PropertyInfo;
-			if (property != null)
-			{
-				cantRead =
-					// Properties that don't have a public setter
-					// and we are honoring the accessor modifier.
-					property.GetSetMethod() == null && !includePrivateMembers ||
-					// Properties that don't have a setter at all.
-					property.GetSetMethod(true) == null;
-			}
-
-			return !cantRead;
-		}
-
-		/// <inheritdoc/>
-		public void Dispose()
-		{
-			Dispose(true);
-			GC.SuppressFinalize(this);
-		}
-
-		/// <inheritdoc/>
-		protected virtual void Dispose(bool disposing)
-		{
-			if (disposed)
-			{
-				return;
-			}
-
-			// Dispose managed state (managed objects)
-			if (disposing)
-			{
-				parser.Dispose();
-			}
-
-			// Free unmanaged resources (unmanaged objects) and override finalizer
-			// Set large fields to null
-			context = null;
-
-			disposed = true;
-		}
-
-		/// <inheritdoc/>
-		[MethodImpl(MethodImplOptions.AggressiveInlining)]
-		protected virtual void CheckHasBeenRead()
-		{
-			if (!hasBeenRead)
-			{
-				throw new ReaderException(context, "You must call read on the reader before accessing its data.");
-			}
-		}
-
-		/// <inheritdoc/>
-		[MethodImpl(MethodImplOptions.AggressiveInlining)]
-		protected virtual void ParseNamedIndexes()
-		{
-			if (headerRecord == null)
-			{
-				throw new ReaderException(context, "No header record was found.");
-			}
-
-			namedIndexes.Clear();
-			namedIndexCache.Clear();
-
-			for (var i = 0; i < headerRecord.Length; i++)
-			{
-				var args = new PrepareHeaderForMatchArgs(headerRecord[i], i);
-				var name = prepareHeaderForMatch(args);
-				if (namedIndexes.ContainsKey(name))
-				{
-					namedIndexes[name].Add(i);
-				}
-				else
-				{
-					namedIndexes[name] = new List<int> { i };
-				}
-			}
-		}
-	}
-}
+﻿// Copyright 2009-2022 Josh Close
+// This file is a part of CsvHelper and is dual licensed under MS-PL and Apache 2.0.
+// See LICENSE.txt for details or visit http://www.opensource.org/licenses/ms-pl.html for MS-PL and http://opensource.org/licenses/Apache-2.0 for Apache 2.0.
+// https://github.com/JoshClose/CsvHelper
+using System;
+using System.Collections.Generic;
+using System.IO;
+using CsvHelper.Configuration;
+using CsvHelper.TypeConversion;
+using System.Linq;
+using System.Reflection;
+using System.Threading.Tasks;
+using CsvHelper.Expressions;
+using System.Globalization;
+using System.Runtime.CompilerServices;
+using System.Threading;
+
+namespace CsvHelper
+{
+	/// <summary>
+	/// Reads data that was parsed from <see cref="IParser" />.
+	/// </summary>
+	public class CsvReader : IReader
+	{
+		private readonly Lazy<RecordManager> recordManager;
+		private readonly bool detectColumnCountChanges;
+		private readonly Dictionary<string, List<int>> namedIndexes = new Dictionary<string, List<int>>();
+		private readonly Dictionary<string, (string, int)> namedIndexCache = new Dictionary<string, (string, int)>();
+		private readonly Dictionary<Type, TypeConverterOptions> typeConverterOptionsCache = new Dictionary<Type, TypeConverterOptions>();
+		private readonly MemberMapData reusableMemberMapData = new MemberMapData(null);
+		private readonly bool hasHeaderRecord;
+		private readonly HeaderValidated headerValidated;
+		private readonly ShouldSkipRecord? shouldSkipRecord;
+		private readonly ReadingExceptionOccurred readingExceptionOccurred;
+		private readonly CultureInfo cultureInfo;
+		private readonly bool ignoreBlankLines;
+		private readonly MissingFieldFound missingFieldFound;
+		private readonly bool includePrivateMembers;
+		private readonly PrepareHeaderForMatch prepareHeaderForMatch;
+
+		private CsvContext context;
+		private bool disposed;
+		private IParser parser;
+		private int columnCount;
+		private int currentIndex = -1;
+		private bool hasBeenRead;
+		private string[]? headerRecord;
+
+		/// <inheritdoc/>
+		public virtual int ColumnCount => columnCount;
+
+		/// <inheritdoc/>
+		public virtual int CurrentIndex => currentIndex;
+
+		/// <inheritdoc/>
+		public virtual string[]? HeaderRecord => headerRecord;
+
+		/// <inheritdoc/>
+		public virtual CsvContext Context => context;
+
+		/// <inheritdoc/>
+		public virtual IReaderConfiguration Configuration { get; private set; }
+
+		/// <inheritdoc/>
+		public virtual IParser Parser => parser;
+
+		/// <summary>
+		/// Creates a new CSV reader using the given <see cref="TextReader" />.
+		/// </summary>
+		/// <param name="reader">The reader.</param>
+		/// <param name="culture">The culture.</param>
+		/// <param name="leaveOpen"><c>true</c> to leave the <see cref="TextReader"/> open after the <see cref="CsvReader"/> object is disposed, otherwise <c>false</c>.</param>
+		public CsvReader(TextReader reader, CultureInfo culture, bool leaveOpen = false) : this(new CsvParser(reader, culture, leaveOpen)) { }
+
+		/// <summary>
+		/// Creates a new CSV reader using the given <see cref="TextReader" /> and
+		/// <see cref="CsvHelper.Configuration.CsvConfiguration" /> and <see cref="CsvParser" /> as the default parser.
+		/// </summary>
+		/// <param name="reader">The reader.</param>
+		/// <param name="configuration">The configuration.</param>
+		public CsvReader(TextReader reader, IReaderConfiguration configuration) : this(new CsvParser(reader, configuration)) { }
+
+		/// <summary>
+		/// Creates a new CSV reader using the given <see cref="IParser" />.
+		/// </summary>
+		/// <param name="parser">The <see cref="IParser" /> used to parse the CSV file.</param>
+		public CsvReader(IParser parser)
+		{
+			Configuration = parser.Configuration as IReaderConfiguration ?? throw new ConfigurationException($"The {nameof(IParser)} configuration must implement {nameof(IReaderConfiguration)} to be used in {nameof(CsvReader)}.");
+
+			this.parser = parser ?? throw new ArgumentNullException(nameof(parser));
+			context = parser.Context ?? throw new InvalidOperationException($"For {nameof(IParser)} to be used in {nameof(CsvReader)}, {nameof(IParser.Context)} must also implement {nameof(CsvContext)}.");
+			context.Reader = this;
+			recordManager = new Lazy<RecordManager>(() => ObjectResolver.Current.Resolve<RecordManager>(this));
+
+			cultureInfo = Configuration.CultureInfo;
+			detectColumnCountChanges = Configuration.DetectColumnCountChanges;
+			hasHeaderRecord = Configuration.HasHeaderRecord;
+			headerValidated = Configuration.HeaderValidated;
+			ignoreBlankLines = Configuration.IgnoreBlankLines;
+			includePrivateMembers = Configuration.IncludePrivateMembers;
+			missingFieldFound = Configuration.MissingFieldFound;
+			prepareHeaderForMatch = Configuration.PrepareHeaderForMatch;
+			readingExceptionOccurred = Configuration.ReadingExceptionOccurred;
+			shouldSkipRecord = Configuration.ShouldSkipRecord;
+		}
+
+		/// <inheritdoc/>
+		public virtual bool ReadHeader()
+		{
+			if (!hasHeaderRecord)
+			{
+				throw new ReaderException(context, "Configuration.HasHeaderRecord is false.");
+			}
+
+			headerRecord = parser.Record;
+			ParseNamedIndexes();
+
+			return headerRecord != null;
+		}
+
+		/// <inheritdoc/>
+		public virtual void ValidateHeader<T>()
+		{
+			ValidateHeader(typeof(T));
+		}
+
+		/// <inheritdoc/>
+		public virtual void ValidateHeader(Type type)
+		{
+			if (hasHeaderRecord == false)
+			{
+				throw new InvalidOperationException($"Validation can't be performed on a the header if no header exists. {nameof(Configuration.HasHeaderRecord)} can't be false.");
+			}
+
+			CheckHasBeenRead();
+
+			if (headerRecord == null)
+			{
+				throw new InvalidOperationException($"The header must be read before it can be validated.");
+			}
+
+			if (context.Maps[type] == null)
+			{
+				context.Maps.Add(context.AutoMap(type));
+			}
+
+			var map = context.Maps[type];
+			var invalidHeaders = new List<InvalidHeader>();
+			ValidateHeader(map, invalidHeaders);
+
+			var args = new HeaderValidatedArgs(invalidHeaders.ToArray(), context);
+			headerValidated?.Invoke(args);
+		}
+
+		/// <inheritdoc/>
+		protected virtual void ValidateHeader(ClassMap map, List<InvalidHeader> invalidHeaders)
+		{
+			foreach (var parameter in map.ParameterMaps)
+			{
+				if (parameter.Data.Ignore)
+				{
+					continue;
+				}
+
+				if (parameter.Data.IsConstantSet)
+				{
+					// If ConvertUsing and Constant don't require a header.
+					continue;
+				}
+
+				if (parameter.Data.IsIndexSet && !parameter.Data.IsNameSet)
+				{
+					// If there is only an index set, we don't want to validate the header name.
+					continue;
+				}
+
+				if (parameter.ConstructorTypeMap != null)
+				{
+					ValidateHeader(parameter.ConstructorTypeMap, invalidHeaders);
+				}
+				else if (parameter.ReferenceMap != null)
+				{
+					ValidateHeader(parameter.ReferenceMap.Data.Mapping, invalidHeaders);
+				}
+				else
+				{
+					var index = GetFieldIndex(parameter.Data.Names.ToArray(), parameter.Data.NameIndex, true);
+					var isValid = index != -1 || parameter.Data.IsOptional;
+					if (!isValid)
+					{
+						invalidHeaders.Add(new InvalidHeader { Index = parameter.Data.NameIndex, Names = parameter.Data.Names.ToList() });
+					}
+				}
+			}
+
+			foreach (var memberMap in map.MemberMaps)
+			{
+				if (memberMap.Data.Ignore || !CanRead(memberMap))
+				{
+					continue;
+				}
+
+				if (memberMap.Data.ReadingConvertExpression != null || memberMap.Data.IsConstantSet)
+				{
+					// If ConvertUsing and Constant don't require a header.
+					continue;
+				}
+
+				if (memberMap.Data.IsIndexSet && !memberMap.Data.IsNameSet)
+				{
+					// If there is only an index set, we don't want to validate the header name.
+					continue;
+				}
+
+				var index = GetFieldIndex(memberMap.Data.Names.ToArray(), memberMap.Data.NameIndex, true);
+				var isValid = index != -1 || memberMap.Data.IsOptional;
+				if (!isValid)
+				{
+					invalidHeaders.Add(new InvalidHeader { Index = memberMap.Data.NameIndex, Names = memberMap.Data.Names.ToList() });
+				}
+			}
+
+			foreach (var referenceMap in map.ReferenceMaps)
+			{
+				if (!CanRead(referenceMap))
+				{
+					continue;
+				}
+
+				ValidateHeader(referenceMap.Data.Mapping, invalidHeaders);
+			}
+		}
+
+		/// <inheritdoc/>
+		public virtual bool Read()
+		{
+			// Don't forget about the async method below!
+
+			bool hasMoreRecords;
+			do
+			{
+				hasMoreRecords = parser.Read();
+				hasBeenRead = true;
+			}
+			while (hasMoreRecords && (shouldSkipRecord?.Invoke(new ShouldSkipRecordArgs(this)) ?? false));
+
+			currentIndex = -1;
+
+			if (detectColumnCountChanges && hasMoreRecords)
+			{
+				if (columnCount > 0 && columnCount != parser.Count)
+				{
+					var csvException = new BadDataException(context, "An inconsistent number of columns has been detected.");
+
+					var args = new ReadingExceptionOccurredArgs(csvException);
+					if (readingExceptionOccurred?.Invoke(args) ?? true)
+					{
+						throw csvException;
+					}
+				}
+
+				columnCount = parser.Count;
+			}
+
+			return hasMoreRecords;
+		}
+
+		/// <inheritdoc/>
+		public virtual async Task<bool> ReadAsync()
+		{
+			bool hasMoreRecords;
+			do
+			{
+				hasMoreRecords = await parser.ReadAsync().ConfigureAwait(false);
+				hasBeenRead = true;
+			}
+			while (hasMoreRecords && (shouldSkipRecord?.Invoke(new ShouldSkipRecordArgs(this)) ?? false));
+
+			currentIndex = -1;
+
+			if (detectColumnCountChanges && hasMoreRecords)
+			{
+				if (columnCount > 0 && columnCount != parser.Count)
+				{
+					var csvException = new BadDataException(context, "An inconsistent number of columns has been detected.");
+
+					var args = new ReadingExceptionOccurredArgs(csvException);
+					if (readingExceptionOccurred?.Invoke(args) ?? true)
+					{
+						throw csvException;
+					}
+				}
+
+				columnCount = parser.Count;
+			}
+
+			return hasMoreRecords;
+		}
+
+		/// <inheritdoc/>
+		public virtual string? this[int index]
+		{
+			get
+			{
+				CheckHasBeenRead();
+
+				return GetField(index);
+			}
+		}
+
+		/// <inheritdoc/>
+		public virtual string? this[string name]
+		{
+			get
+			{
+				CheckHasBeenRead();
+
+				return GetField(name);
+			}
+		}
+
+		/// <inheritdoc/>
+		public virtual string? this[string name, int index]
+		{
+			get
+			{
+				CheckHasBeenRead();
+
+				return GetField(name, index);
+			}
+		}
+
+		/// <inheritdoc/>
+		public virtual string? GetField(int index)
+		{
+			CheckHasBeenRead();
+
+			// Set the current index being used so we
+			// have more information if an error occurs
+			// when reading records.
+			currentIndex = index;
+
+			if (index >= parser.Count || index < 0)
+			{
+					var args = new MissingFieldFoundArgs(null, index, context);
+					missingFieldFound?.Invoke(args);
+				return default;
+			}
+
+			var field = parser[index];
+
+			return field;
+		}
+
+		/// <inheritdoc/>
+		public virtual string? GetField(string name)
+		{
+			CheckHasBeenRead();
+
+			var index = GetFieldIndex(name);
+			if (index < 0)
+			{
+				return null;
+			}
+
+			return GetField(index);
+		}
+
+		/// <inheritdoc/>
+		public virtual string? GetField(string name, int index)
+		{
+			CheckHasBeenRead();
+
+			var fieldIndex = GetFieldIndex(name, index);
+			if (fieldIndex < 0)
+			{
+				return null;
+			}
+
+			return GetField(fieldIndex);
+		}
+
+		/// <inheritdoc/>
+		public virtual object? GetField(Type type, int index)
+		{
+			CheckHasBeenRead();
+
+			var converter = context.TypeConverterCache.GetConverter(type);
+			return GetField(type, index, converter);
+		}
+
+		/// <inheritdoc/>
+		public virtual object? GetField(Type type, string name)
+		{
+			CheckHasBeenRead();
+
+			var converter = context.TypeConverterCache.GetConverter(type);
+			return GetField(type, name, converter);
+		}
+
+		/// <inheritdoc/>
+		public virtual object? GetField(Type type, string name, int index)
+		{
+			CheckHasBeenRead();
+
+			var converter = context.TypeConverterCache.GetConverter(type);
+			return GetField(type, name, index, converter);
+		}
+
+		/// <inheritdoc/>
+		public virtual object? GetField(Type type, int index, ITypeConverter converter)
+		{
+			CheckHasBeenRead();
+
+			reusableMemberMapData.Index = index;
+			reusableMemberMapData.TypeConverter = converter;
+			if (!typeConverterOptionsCache.TryGetValue(type, out TypeConverterOptions typeConverterOptions))
+			{
+				typeConverterOptions = TypeConverterOptions.Merge(new TypeConverterOptions { CultureInfo = cultureInfo }, context.TypeConverterOptionsCache.GetOptions(type));
+				typeConverterOptionsCache.Add(type, typeConverterOptions);
+			}
+
+			reusableMemberMapData.TypeConverterOptions = typeConverterOptions;
+
+			var field = GetField(index);
+			return converter.ConvertFromString(field, this, reusableMemberMapData);
+		}
+
+		/// <inheritdoc/>
+		public virtual object? GetField(Type type, string name, ITypeConverter converter)
+		{
+			CheckHasBeenRead();
+
+			var index = GetFieldIndex(name);
+			return GetField(type, index, converter);
+		}
+
+		/// <inheritdoc/>
+		public virtual object? GetField(Type type, string name, int index, ITypeConverter converter)
+		{
+			CheckHasBeenRead();
+
+			var fieldIndex = GetFieldIndex(name, index);
+			return GetField(type, fieldIndex, converter);
+		}
+
+		/// <inheritdoc/>
+		public virtual T? GetField<T>(int index)
+		{
+			CheckHasBeenRead();
+
+			var converter = context.TypeConverterCache.GetConverter<T>();
+			return GetField<T>(index, converter);
+		}
+
+		/// <inheritdoc/>
+		public virtual T? GetField<T>(string name)
+		{
+			CheckHasBeenRead();
+
+			var converter = context.TypeConverterCache.GetConverter<T>();
+			return GetField<T>(name, converter);
+		}
+
+		/// <inheritdoc/>
+		public virtual T? GetField<T>(string name, int index)
+		{
+			CheckHasBeenRead();
+
+			var converter = context.TypeConverterCache.GetConverter<T>();
+			return GetField<T>(name, index, converter);
+		}
+
+		/// <inheritdoc/>
+		public virtual T? GetField<T>(int index, ITypeConverter converter)
+		{
+			CheckHasBeenRead();
+
+			if (index >= parser.Count || index < 0)
+			{
+				currentIndex = index;
+					var args = new MissingFieldFoundArgs(null, index, context);
+					missingFieldFound?.Invoke(args);
+
+				return default;
+			}
+
+			return (T)GetField(typeof(T), index, converter);
+		}
+
+		/// <inheritdoc/>
+		public virtual T? GetField<T>(string name, ITypeConverter converter)
+		{
+			CheckHasBeenRead();
+
+			var index = GetFieldIndex(name);
+			return GetField<T>(index, converter);
+		}
+
+		/// <inheritdoc/>
+		public virtual T? GetField<T>(string name, int index, ITypeConverter converter)
+		{
+			CheckHasBeenRead();
+
+			var fieldIndex = GetFieldIndex(name, index);
+			return GetField<T>(fieldIndex, converter);
+		}
+
+		/// <inheritdoc/>
+		public virtual T? GetField<T, TConverter>(int index) where TConverter : ITypeConverter
+		{
+			CheckHasBeenRead();
+
+			var converter = ObjectResolver.Current.Resolve<TConverter>();
+			return GetField<T>(index, converter);
+		}
+
+		/// <inheritdoc/>
+		public virtual T? GetField<T, TConverter>(string name) where TConverter : ITypeConverter
+		{
+			CheckHasBeenRead();
+
+			var converter = ObjectResolver.Current.Resolve<TConverter>();
+			return GetField<T>(name, converter);
+		}
+
+		/// <inheritdoc/>
+		public virtual T? GetField<T, TConverter>(string name, int index) where TConverter : ITypeConverter
+		{
+			CheckHasBeenRead();
+
+			var converter = ObjectResolver.Current.Resolve<TConverter>();
+			return GetField<T>(name, index, converter);
+		}
+
+		/// <inheritdoc/>
+		public virtual bool TryGetField(Type type, int index, out object? field)
+		{
+			CheckHasBeenRead();
+
+			var converter = context.TypeConverterCache.GetConverter(type);
+			return TryGetField(type, index, converter, out field);
+		}
+
+		/// <inheritdoc/>
+		public virtual bool TryGetField(Type type, string name, out object? field)
+		{
+			CheckHasBeenRead();
+
+			var converter = context.TypeConverterCache.GetConverter(type);
+			return TryGetField(type, name, converter, out field);
+		}
+
+		/// <inheritdoc/>
+		public virtual bool TryGetField(Type type, string name, int index, out object? field)
+		{
+			CheckHasBeenRead();
+
+			var converter = context.TypeConverterCache.GetConverter(type);
+			return TryGetField(type, name, index, converter, out field);
+		}
+
+		/// <inheritdoc/>
+		public virtual bool TryGetField(Type type, int index, ITypeConverter converter, out object? field)
+		{
+			CheckHasBeenRead();
+
+			// TypeConverter.IsValid() just wraps a
+			// ConvertFrom() call in a try/catch, so lets not
+			// do it twice and just do it ourselves.
+			try
+			{
+				field = GetField(type, index, converter);
+				return true;
+			}
+			catch
+			{
+				field = type.GetTypeInfo().IsValueType ? ObjectResolver.Current.Resolve(type) : null;
+				return false;
+			}
+		}
+
+		/// <inheritdoc/>
+		public virtual bool TryGetField(Type type, string name, ITypeConverter converter, out object? field)
+		{
+			CheckHasBeenRead();
+
+			var index = GetFieldIndex(name, isTryGet: true);
+			if (index == -1)
+			{
+				field = type.GetTypeInfo().IsValueType ? ObjectResolver.Current.Resolve(type) : null;
+				return false;
+			}
+
+			return TryGetField(type, index, converter, out field);
+		}
+
+		/// <inheritdoc/>
+		public virtual bool TryGetField(Type type, string name, int index, ITypeConverter converter, out object? field)
+		{
+			CheckHasBeenRead();
+
+			var fieldIndex = GetFieldIndex(name, index, true);
+			if (fieldIndex == -1)
+			{
+				field = type.GetTypeInfo().IsValueType ? ObjectResolver.Current.Resolve(type) : null;
+				return false;
+			}
+
+			return TryGetField(type, fieldIndex, converter, out field);
+		}
+
+		/// <inheritdoc/>
+		public virtual bool TryGetField<T>(int index, out T? field)
+		{
+			CheckHasBeenRead();
+
+			var converter = context.TypeConverterCache.GetConverter<T>();
+			return TryGetField(index, converter, out field);
+		}
+
+		/// <inheritdoc/>
+		public virtual bool TryGetField<T>(string name, out T? field)
+		{
+			CheckHasBeenRead();
+
+			var converter = context.TypeConverterCache.GetConverter<T>();
+			return TryGetField(name, converter, out field);
+		}
+
+		/// <inheritdoc/>
+		public virtual bool TryGetField<T>(string name, int index, out T? field)
+		{
+			CheckHasBeenRead();
+
+			var converter = context.TypeConverterCache.GetConverter<T>();
+			return TryGetField(name, index, converter, out field);
+		}
+
+		/// <inheritdoc/>
+		public virtual bool TryGetField<T>(int index, ITypeConverter converter, out T? field)
+		{
+			CheckHasBeenRead();
+
+			// TypeConverter.IsValid() just wraps a
+			// ConvertFrom() call in a try/catch, so lets not
+			// do it twice and just do it ourselves.
+			try
+			{
+				field = GetField<T>(index, converter);
+				return true;
+			}
+			catch
+			{
+				field = default;
+				return false;
+			}
+		}
+
+		/// <inheritdoc/>
+		public virtual bool TryGetField<T>(string name, ITypeConverter converter, out T? field)
+		{
+			CheckHasBeenRead();
+
+			var index = GetFieldIndex(name, isTryGet: true);
+			if (index == -1)
+			{
+				field = default;
+				return false;
+			}
+
+			return TryGetField(index, converter, out field);
+		}
+
+		/// <inheritdoc/>
+		public virtual bool TryGetField<T>(string name, int index, ITypeConverter converter, out T? field)
+		{
+			CheckHasBeenRead();
+
+			var fieldIndex = GetFieldIndex(name, index, true);
+			if (fieldIndex == -1)
+			{
+				field = default;
+				return false;
+			}
+
+			return TryGetField(fieldIndex, converter, out field);
+		}
+
+		/// <inheritdoc/>
+		public virtual bool TryGetField<T, TConverter>(int index, out T? field) where TConverter : ITypeConverter
+		{
+			CheckHasBeenRead();
+
+			var converter = ObjectResolver.Current.Resolve<TConverter>();
+			return TryGetField(index, converter, out field);
+		}
+
+		/// <inheritdoc/>
+		public virtual bool TryGetField<T, TConverter>(string name, out T? field) where TConverter : ITypeConverter
+		{
+			CheckHasBeenRead();
+
+			var converter = ObjectResolver.Current.Resolve<TConverter>();
+			return TryGetField(name, converter, out field);
+		}
+
+		/// <inheritdoc/>
+		public virtual bool TryGetField<T, TConverter>(string name, int index, out T? field) where TConverter : ITypeConverter
+		{
+			CheckHasBeenRead();
+
+			var converter = ObjectResolver.Current.Resolve<TConverter>();
+			return TryGetField(name, index, converter, out field);
+		}
+
+		/// <inheritdoc/>
+		public virtual T? GetRecord<T>()
+		{
+			CheckHasBeenRead();
+
+			if (headerRecord == null && hasHeaderRecord)
+			{
+				ReadHeader();
+				ValidateHeader<T>();
+
+				if (!Read())
+				{
+					return default;
+				}
+			}
+
+			T record;
+			try
+			{
+				record = recordManager.Value.Create<T>();
+			}
+			catch (Exception ex)
+			{
+				var csvHelperException = ex as CsvHelperException ?? new ReaderException(context, "An unexpected error occurred.", ex);
+
+				var args = new ReadingExceptionOccurredArgs(csvHelperException);
+				if (readingExceptionOccurred?.Invoke(args) ?? true)
+				{
+					if (ex is CsvHelperException)
+					{
+						throw;
+					}
+					else
+					{
+						throw csvHelperException;
+					}
+				}
+
+				record = default;
+			}
+
+			return record;
+		}
+
+		/// <inheritdoc/>
+		public virtual T? GetRecord<T>(T anonymousTypeDefinition)
+		{
+			if (anonymousTypeDefinition == null)
+			{
+				throw new ArgumentNullException(nameof(anonymousTypeDefinition));
+			}
+
+			if (!anonymousTypeDefinition.GetType().IsAnonymous())
+			{
+				throw new ArgumentException($"Argument is not an anonymous type.", nameof(anonymousTypeDefinition));
+			}
+
+			return GetRecord<T>();
+		}
+
+		/// <inheritdoc/>
+		public virtual object? GetRecord(Type type)
+		{
+			CheckHasBeenRead();
+
+			if (headerRecord == null && hasHeaderRecord)
+			{
+				ReadHeader();
+				ValidateHeader(type);
+
+				if (!Read())
+				{
+					return null;
+				}
+			}
+
+			object record;
+			try
+			{
+				record = recordManager.Value.Create(type);
+			}
+			catch (Exception ex)
+			{
+				var csvHelperException = ex as CsvHelperException ?? new ReaderException(context, "An unexpected error occurred.", ex);
+
+				var args = new ReadingExceptionOccurredArgs(csvHelperException);
+				if (readingExceptionOccurred?.Invoke(args) ?? true)
+				{
+					if (ex is CsvHelperException)
+					{
+						throw;
+					}
+					else
+					{
+						throw csvHelperException;
+					}
+				}
+
+				record = default;
+			}
+
+			return record;
+		}
+
+		/// <inheritdoc/>
+		public virtual IEnumerable<T> GetRecords<T>()
+		{
+			if (disposed)
+			{
+				throw new ObjectDisposedException(nameof(CsvReader),
+					"GetRecords<T>() returns an IEnumerable<T> that yields records. This means that the method isn't actually called until " +
+					"you try and access the values. e.g. .ToList() Did you create CsvReader inside a using block and are now trying to access " +
+					"the records outside of that using block?"
+				);
+			}
+
+			// Don't need to check if it's been read
+			// since we're doing the reading ourselves.
+
+			if (hasHeaderRecord && headerRecord == null)
+			{
+				if (!Read())
+				{
+					yield break;
+				}
+
+				ReadHeader();
+				ValidateHeader<T>();
+			}
+
+			while (Read())
+			{
+				T record;
+				try
+				{
+					record = recordManager.Value.Create<T>();
+				}
+				catch (Exception ex)
+				{
+					var csvHelperException = ex as CsvHelperException ?? new ReaderException(context, "An unexpected error occurred.", ex);
+
+					var args = new ReadingExceptionOccurredArgs(csvHelperException);
+					if (readingExceptionOccurred?.Invoke(args) ?? true)
+					{
+						if (ex is CsvHelperException)
+						{
+							throw;
+						}
+						else
+						{
+							throw csvHelperException;
+						}
+					}
+
+					// If the callback doesn't throw, keep going.
+					continue;
+				}
+
+				yield return record;
+			}
+		}
+
+		/// <inheritdoc/>
+		public virtual IEnumerable<T> GetRecords<T>(T anonymousTypeDefinition)
+		{
+			if (anonymousTypeDefinition == null)
+			{
+				throw new ArgumentNullException(nameof(anonymousTypeDefinition));
+			}
+
+			if (!anonymousTypeDefinition.GetType().IsAnonymous())
+			{
+				throw new ArgumentException($"Argument is not an anonymous type.", nameof(anonymousTypeDefinition));
+			}
+
+			return GetRecords<T>();
+		}
+
+		/// <inheritdoc/>
+		public virtual IEnumerable<object?> GetRecords(Type type)
+		{
+			if (disposed)
+			{
+				throw new ObjectDisposedException(nameof(CsvReader),
+					"GetRecords<object>() returns an IEnumerable<T> that yields records. This means that the method isn't actually called until " +
+					"you try and access the values. e.g. .ToList() Did you create CsvReader inside a using block and are now trying to access " +
+					"the records outside of that using block?"
+				);
+			}
+
+			// Don't need to check if it's been read
+			// since we're doing the reading ourselves.
+
+			if (hasHeaderRecord && headerRecord == null)
+			{
+				if (!Read())
+				{
+					yield break;
+				}
+
+				ReadHeader();
+				ValidateHeader(type);
+			}
+
+			while (Read())
+			{
+				object? record;
+				try
+				{
+					record = recordManager.Value.Create(type);
+				}
+				catch (Exception ex)
+				{
+					var csvHelperException = ex as CsvHelperException ?? new ReaderException(context, "An unexpected error occurred.", ex);
+
+					var args = new ReadingExceptionOccurredArgs(csvHelperException);
+					if (readingExceptionOccurred?.Invoke(args) ?? true)
+					{
+						if (ex is CsvHelperException)
+						{
+							throw;
+						}
+						else
+						{
+							throw csvHelperException;
+						}
+					}
+
+					// If the callback doesn't throw, keep going.
+					continue;
+				}
+
+				yield return record;
+			}
+		}
+
+		/// <inheritdoc/>
+		public virtual IEnumerable<T> EnumerateRecords<T>(T record)
+		{
+			if (disposed)
+			{
+				throw new ObjectDisposedException(nameof(CsvReader),
+					"GetRecords<T>() returns an IEnumerable<T> that yields records. This means that the method isn't actually called until " +
+					"you try and access the values. e.g. .ToList() Did you create CsvReader inside a using block and are now trying to access " +
+					"the records outside of that using block?"
+				);
+			}
+
+			// Don't need to check if it's been read
+			// since we're doing the reading ourselves.
+
+			if (hasHeaderRecord && headerRecord == null)
+			{
+				if (!Read())
+				{
+					yield break;
+				}
+
+				ReadHeader();
+				ValidateHeader<T>();
+			}
+
+			while (Read())
+			{
+				try
+				{
+					recordManager.Value.Hydrate(record);
+				}
+				catch (Exception ex)
+				{
+					var csvHelperException = ex as CsvHelperException ?? new ReaderException(context, "An unexpected error occurred.", ex);
+
+					var args = new ReadingExceptionOccurredArgs(csvHelperException);
+					if (readingExceptionOccurred?.Invoke(args) ?? true)
+					{
+						if (ex is CsvHelperException)
+						{
+							throw;
+						}
+						else
+						{
+							throw csvHelperException;
+						}
+					}
+
+					// If the callback doesn't throw, keep going.
+					continue;
+				}
+
+				yield return record;
+			}
+		}
+
+#if !NET45
+		/// <inheritdoc/>
+		public virtual async IAsyncEnumerable<T> GetRecordsAsync<T>([EnumeratorCancellation]CancellationToken cancellationToken = default(CancellationToken))
+		{
+			if (disposed)
+			{
+				throw new ObjectDisposedException(nameof(CsvReader),
+					"GetRecords<T>() returns an IEnumerable<T> that yields records. This means that the method isn't actually called until " +
+					"you try and access the values. Did you create CsvReader inside a using block and are now trying to access " +
+					"the records outside of that using block?"
+				);
+			}
+
+			// Don't need to check if it's been read
+			// since we're doing the reading ourselves.
+
+			if (hasHeaderRecord && headerRecord == null)
+			{
+				if (!await ReadAsync().ConfigureAwait(false))
+				{
+					yield break;
+				}
+
+				ReadHeader();
+				ValidateHeader<T>();
+			}
+
+			while (await ReadAsync().ConfigureAwait(false))
+			{
+				cancellationToken.ThrowIfCancellationRequested();
+				T record;
+				try
+				{
+					record = recordManager.Value.Create<T>();
+				}
+				catch (Exception ex)
+				{
+					var csvHelperException = ex as CsvHelperException ?? new ReaderException(context, "An unexpected error occurred.", ex);
+
+					var args = new ReadingExceptionOccurredArgs(csvHelperException);
+					if (readingExceptionOccurred?.Invoke(args) ?? true)
+					{
+						if (ex is CsvHelperException)
+						{
+							throw;
+						}
+						else
+						{
+							throw csvHelperException;
+						}
+					}
+
+					// If the callback doesn't throw, keep going.
+					continue;
+				}
+
+				yield return record;
+			}
+		}
+
+		/// <inheritdoc/>
+		public virtual IAsyncEnumerable<T> GetRecordsAsync<T>(T anonymousTypeDefinition, CancellationToken cancellationToken = default)
+		{
+			if (anonymousTypeDefinition == null)
+			{
+				throw new ArgumentNullException(nameof(anonymousTypeDefinition));
+			}
+
+			if (!anonymousTypeDefinition.GetType().IsAnonymous())
+			{
+				throw new ArgumentException($"Argument is not an anonymous type.", nameof(anonymousTypeDefinition));
+			}
+
+			return GetRecordsAsync<T>(cancellationToken);
+		}
+
+		/// <inheritdoc/>
+		public virtual async IAsyncEnumerable<object?> GetRecordsAsync(Type type, [EnumeratorCancellation] CancellationToken cancellationToken = default)
+		{
+			if (disposed)
+			{
+				throw new ObjectDisposedException(nameof(CsvReader),
+					"GetRecords<object>() returns an IEnumerable<T> that yields records. This means that the method isn't actually called until " +
+					"you try and access the values. Did you create CsvReader inside a using block and are now trying to access " +
+					"the records outside of that using block?"
+				);
+			}
+
+			// Don't need to check if it's been read
+			// since we're doing the reading ourselves.
+
+			if (hasHeaderRecord && headerRecord == null)
+			{
+				if (!await ReadAsync().ConfigureAwait(false))
+				{
+					yield break;
+				}
+
+				ReadHeader();
+				ValidateHeader(type);
+			}
+
+			while (await ReadAsync().ConfigureAwait(false))
+			{
+				cancellationToken.ThrowIfCancellationRequested();
+				object record;
+				try
+				{
+					record = recordManager.Value.Create(type);
+				}
+				catch (Exception ex)
+				{
+					var csvHelperException = ex as CsvHelperException ?? new ReaderException(context, "An unexpected error occurred.", ex);
+
+					var args = new ReadingExceptionOccurredArgs(csvHelperException);
+					if (readingExceptionOccurred?.Invoke(args) ?? true)
+					{
+						if (ex is CsvHelperException)
+						{
+							throw;
+						}
+						else
+						{
+							throw csvHelperException;
+						}
+					}
+
+					// If the callback doesn't throw, keep going.
+					continue;
+				}
+
+				yield return record;
+			}
+		}
+
+		/// <inheritdoc/>
+		public virtual async IAsyncEnumerable<T> EnumerateRecordsAsync<T>(T record, [EnumeratorCancellation] CancellationToken cancellationToken = default)
+		{
+			if (disposed)
+			{
+				throw new ObjectDisposedException(nameof(CsvReader),
+					"GetRecords<T>() returns an IEnumerable<T> that yields records. This means that the method isn't actually called until " +
+					"you try and access the values. Did you create CsvReader inside a using block and are now trying to access " +
+					"the records outside of that using block?"
+				);
+			}
+
+			// Don't need to check if it's been read
+			// since we're doing the reading ourselves.
+
+			if (hasHeaderRecord && headerRecord == null)
+			{
+				if (!await ReadAsync().ConfigureAwait(false))
+				{
+					yield break;
+				}
+
+				ReadHeader();
+				ValidateHeader<T>();
+			}
+
+			while (await ReadAsync().ConfigureAwait(false))
+			{
+				cancellationToken.ThrowIfCancellationRequested();
+				try
+				{
+					recordManager.Value.Hydrate(record);
+				}
+				catch (Exception ex)
+				{
+					var csvHelperException = ex as CsvHelperException ?? new ReaderException(context, "An unexpected error occurred.", ex);
+
+					var args = new ReadingExceptionOccurredArgs(csvHelperException);
+					if (readingExceptionOccurred?.Invoke(args) ?? true)
+					{
+						if (ex is CsvHelperException)
+						{
+							throw;
+						}
+						else
+						{
+							throw csvHelperException;
+						}
+					}
+
+					// If the callback doesn't throw, keep going.
+					continue;
+				}
+
+				yield return record;
+			}
+		}
+#endif
+
+		/// <inheritdoc/>
+		public virtual int GetFieldIndex(string name, int index = 0, bool isTryGet = false)
+		{
+			return GetFieldIndex(new[] { name }, index, isTryGet);
+		}
+
+		/// <inheritdoc/>
+		public virtual int GetFieldIndex(string[] names, int index = 0, bool isTryGet = false, bool isOptional = false)
+		{
+			if (names == null)
+			{
+				throw new ArgumentNullException(nameof(names));
+			}
+
+			if (!hasHeaderRecord)
+			{
+				throw new ReaderException(context, "There is no header record to determine the index by name.");
+			}
+
+			if (headerRecord == null)
+			{
+				throw new ReaderException(context, "The header has not been read. You must call ReadHeader() before any fields can be retrieved by name.");
+			}
+
+			// Caching the named index speeds up mappings that use ConvertUsing tremendously.
+			var nameKey = string.Join("_", names) + index;
+			if (namedIndexCache.ContainsKey(nameKey))
+			{
+				(var cachedName, var cachedIndex) = namedIndexCache[nameKey];
+				return namedIndexes[cachedName][cachedIndex];
+			}
+
+			// Check all possible names for this field.
+			string name = null;
+			for (var i = 0; i < names.Length; i++)
+			{
+				var n = names[i];
+				// Get the list of indexes for this name.
+				var args = new PrepareHeaderForMatchArgs(n, i);
+				var fieldName = prepareHeaderForMatch(args);
+				if (namedIndexes.ContainsKey(fieldName))
+				{
+					name = fieldName;
+					break;
+				}
+			}
+
+			// Check if the index position exists.
+			if (name == null || index >= namedIndexes[name].Count)
+			{
+				// It doesn't exist. The field is missing.
+				if (!isTryGet && !isOptional)
+				{
+					var args = new MissingFieldFoundArgs(names, index, context);
+					missingFieldFound?.Invoke(args);
+				}
+
+				return -1;
+			}
+
+			namedIndexCache.Add(nameKey, (name, index));
+
+			return namedIndexes[name][index];
+		}
+
+		/// <inheritdoc/>
+		public virtual bool CanRead(MemberMap memberMap)
+		{
+			var cantRead =
+				// Ignored member;
+				memberMap.Data.Ignore;
+
+			var property = memberMap.Data.Member as PropertyInfo;
+			if (property != null)
+			{
+				cantRead = cantRead ||
+					// Properties that don't have a public setter
+					// and we are honoring the accessor modifier.
+					property.GetSetMethod() == null && !includePrivateMembers ||
+					// Properties that don't have a setter at all.
+					property.GetSetMethod(true) == null;
+			}
+
+			return !cantRead;
+		}
+
+		/// <inheritdoc/>
+		public virtual bool CanRead(MemberReferenceMap memberReferenceMap)
+		{
+			var cantRead = false;
+
+			var property = memberReferenceMap.Data.Member as PropertyInfo;
+			if (property != null)
+			{
+				cantRead =
+					// Properties that don't have a public setter
+					// and we are honoring the accessor modifier.
+					property.GetSetMethod() == null && !includePrivateMembers ||
+					// Properties that don't have a setter at all.
+					property.GetSetMethod(true) == null;
+			}
+
+			return !cantRead;
+		}
+
+		/// <inheritdoc/>
+		public void Dispose()
+		{
+			Dispose(true);
+			GC.SuppressFinalize(this);
+		}
+
+		/// <inheritdoc/>
+		protected virtual void Dispose(bool disposing)
+		{
+			if (disposed)
+			{
+				return;
+			}
+
+			// Dispose managed state (managed objects)
+			if (disposing)
+			{
+				parser.Dispose();
+			}
+
+			// Free unmanaged resources (unmanaged objects) and override finalizer
+			// Set large fields to null
+			context = null;
+
+			disposed = true;
+		}
+
+		/// <inheritdoc/>
+		[MethodImpl(MethodImplOptions.AggressiveInlining)]
+		protected virtual void CheckHasBeenRead()
+		{
+			if (!hasBeenRead)
+			{
+				throw new ReaderException(context, "You must call read on the reader before accessing its data.");
+			}
+		}
+
+		/// <inheritdoc/>
+		[MethodImpl(MethodImplOptions.AggressiveInlining)]
+		protected virtual void ParseNamedIndexes()
+		{
+			if (headerRecord == null)
+			{
+				throw new ReaderException(context, "No header record was found.");
+			}
+
+			namedIndexes.Clear();
+			namedIndexCache.Clear();
+
+			for (var i = 0; i < headerRecord.Length; i++)
+			{
+				var args = new PrepareHeaderForMatchArgs(headerRecord[i], i);
+				var name = prepareHeaderForMatch(args);
+				if (namedIndexes.ContainsKey(name))
+				{
+					namedIndexes[name].Add(i);
+				}
+				else
+				{
+					namedIndexes[name] = new List<int> { i };
+				}
+			}
+		}
+	}
+}